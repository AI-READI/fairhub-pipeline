import logging

import inspect  # may be temporary debug solution
from pathlib import Path
import glob
import os
import pkgutil  # to get access to the sensor_id asset file
import io  # for io.BytesIO to read the asset file

# plotting
# import matplotlib.pyplot as plt

import pandas as pd
import zipfile
from datetime import datetime, timedelta, date

utils_logger = logging.getLogger('es.utils')

# To provide a working start date and a sanity check date with 24 hr margin
<<<<<<< HEAD
CONST_STUDY_START = '2023-07-01'
CONST_DEFAULT_VISIT = '2023-07-02'
=======
CONST_STUDY_START = "2023-07-01"
CONST_DEFAULT_VISIT = "2023-07-02"
>>>>>>> 15e81858
# Thresholds for QA, filtering
CONST_NUMCOLS_RAWCSV = 22  # 22 data fields in each row
CONST_MIN_DATA_LINES = 12 * 2  # 12 rows per min, so about 2 minutes

# myself = lambda: inspect.stack()[1][3]  # not permitted by Flake8


def all_same(items):
    """Returns true if all of the items in the list are identical

    Args: items (list), e.g. ['ver 1.2', 'ver 1.2', 'ver 2.7']
    Returns: True or False
    """
    return all(x == items[0] for x in items)


def get_csv_list(input_path):
    """Retrieves a sorted list of the *.csv files in a folder

    Args: input_path (string): Path to the folder that contains the *.csv files
    Returns: a list (could be empty) of csv files
    """
    csv_file_list = []  # default is the empty list

    if os.path.isdir(input_path):  # is a folder, so search inside for *.csv
        csv_file_list = sorted(glob.glob(input_path + "/*.csv"))
    elif os.path.isfile(input_path):  # single file that is a .csv
<<<<<<< HEAD
        if (input_path[-4:] == ".csv"):
            csv_file_list = [input_path]
        else:  # single file that is not *.csv
            utils_logger.info(f'Single file but not a csv: {input_path}')
    else:
        utils_logger.info(f'Neither a single file nor a folder: {input_path}')
=======
        if input_path[-4:] == ".csv":
            csv_file_list = [input_path]
        else:  # single file that is not *.csv
            utils_logger.info(f"Single file but not a csv: {input_path}")
    else:
        utils_logger.info(f"Neither a single file nor a folder: {input_path}")
>>>>>>> 15e81858

    return csv_file_list


def get_elapsed_time(date_string1, date_string2):
    """Returns the elapsed time between 2 date strings

    Args:
        date_string1 (string): date, e.g. '2024-05-19 12:22:11'
        date_string2 (string): date
    Returns:
        datetime.timedelta between the two dates, e.g. datetime.timedelta(days=8, seconds=1331)
    """

    date_1 = datetime.strptime(date_string1, '%Y-%m-%d %H:%M:%S')
    date_2 = datetime.strptime(date_string2, '%Y-%m-%d %H:%M:%S')
    elapsed_time = date_2 - date_1

    return elapsed_time


def pipeline_get_pppp_nnn_from_foldername(s, sep='-'):
    """Extract elements pppp and nnn from folder name ENV-pppp-nnn

    Args:
        s (dict): provides 'input_path' folder name, e.g. 'ENV-9999-333'
        sep (string): Separator string, e.g. '-' or '_'
    Returns:
        s (dict) updated with:  # ToDo better info
            value of pppp: (participant ID, str)
            nnn:(esID, str)
            name of routine that set each of these
    """
<<<<<<< HEAD
    folder_name = s['t']['input_path']
=======
    folder_name = s["t"]["input_path"]
>>>>>>> 15e81858
    basefile = os.path.basename(folder_name)
    items = basefile.split(sep)

    pppp_ok = True  # True until error found
    nnn_ok = True

    if items[0] != "ENV":
        utils_logger.info(f"Folder name should start with ENV. {folder_name}")
        # not a problem but shouldn't happen; may indicate a larger issue
    if len(items) < 3:
        emsg = f"Insufficient components in folder name {folder_name}. Expected ENV-pppp-nnn."
        s = eh(s, emsg)
        s['t']['pppp_fname'] = "NPID"
        s['t']['nnn_fname'] = "999"
        pppp_ok = False
        nnn_ok = False
    else:
        s['t']['pppp_fname'] = items[1]
        s['t']['nnn_fname'] = items[2]  # [:3]  # first 3 chars only; permits other elements after nnn

    if (not isValid_pID(s['t']['pppp_fname'])):
        emsg = f"Invalid participant ID {s['t']['pppp_fname']}; using NPID placeholder."
        s = eh(s, emsg)
        s['t']['pppp_fname'] = 'NPID'
        pppp_ok = False

    if (not isValid_esID(s['t']['nnn_fname'])):
        emsg = f"Invalid sensor ID {s['t']['nnn_fname']}; using 999 placeholder."
        s = eh(s, emsg)
        s['t']['nnn_fname'] = '999'
        nnn_ok = False

    # use the function name on the stack to record which function set the value
    # 1,3 -- convert_env_sensor
    # 0,3 -- pipeline_* (correct one)
    s['qa']['pppp_fname_well_formatted']['ok'] = pppp_ok
    s['qa']['pppp_fname_well_formatted']['set_by'] = inspect.stack()[0][3]
    s['qa']['nnn_fname_well_formatted']['ok'] = nnn_ok
    s['qa']['nnn_fname_well_formatted']['set_by'] = inspect.stack()[0][3]

    return s


def pipeline_get_csv_list(s):
    """Get a sorted list of the contents of the folder
    Args:
        s (dict): structure with the input path
    Returns:
        s (dict): updated with the file list
    """
    file_list = sorted(get_csv_list(s['t']['input_path']))
    if len(file_list) < 1:
        err_msg = f'No *.csv files found for input_path {s["t"]["input_path"]}'
        s = eh(s, err_msg)

<<<<<<< HEAD
    s['t']['file_list'] = file_list
    s['t']['num_orig_files'] = len(file_list)
=======
    s["t"]["file_list"] = file_list
    s["t"]["num_orig_files"] = len(file_list)
>>>>>>> 15e81858
    return s


def split_header_list(header_list):
    """Separates semi-colons and keywords from the value and returns dict

    File parser read_single_csv identifies header lines by the semi-colon
    that starts the line; all such lines are lumped together into a list of
    header elements. This function will separate the parameters into separate
    lists and report any unexpected keywords.

    Args:
        header_list (list): list of lines that started with ; or #
        Example of expected elements shown below
            ; Version: 1.2.4
            ; SEN55 ABCDEF1234567
    Returns:
        hdict (dict): keys, values parsed from header elements
    """
    hdict = dict()
    hdict['fw_version_list'] = list()  # empty list as default
    hdict['sen55_list'] = list()

    for h in header_list:
<<<<<<< HEAD
        _, p, v = h.strip().split(' ')

        if p == 'Version:':
            hdict['fw_version_list'].append(v)
        elif p == 'SEN55':
            hdict['sen55_list'].append(v)
        else:  # unknown or unexpected element, possibly a corrupted byte
            msg = f'Header line unexpected: {h}'
=======
        _, p, v = h.strip().split(" ")

        if p == "Version:":
            hdict["fw_version_list"].append(v)
        elif p == "SEN55":
            hdict["sen55_list"].append(v)
        else:  # unknown or unexpected element, possibly a corrupted byte
            msg = f"Header line unexpected: {h}"
>>>>>>> 15e81858
            utils_logger.warning(msg)

    return hdict


def pipeline_get_merged_file_contents(s):
    """Performs the read_files() task and saves the info in s

    Args:
        s (dict): structure used throughout the pipeline
    Returns:
        s (dict) updated
    """
<<<<<<< HEAD
    filter_level = s['r']['filter_level']

    header_list, column_dict, data_list, \
        err_dict, nd, nf = read_files(s['t']['file_list'], filter_level=filter_level)
    hdict = split_header_list(header_list)
    s['t']['num_orig_data_lines'] = nd
    s['t']['num_final_files'] = nf

    msg = f'hdict for debug:\n\n**** hdict\n {hdict}'
=======
    filter_level = s["r"]["filter_level"]

    header_list, column_dict, data_list, err_dict, nd, nf = read_files(
        s["t"]["file_list"], filter_level=filter_level
    )
    hdict = split_header_list(header_list)
    s["t"]["num_orig_data_lines"] = nd
    s["t"]["num_final_files"] = nf

    msg = f"hdict for debug:\n\n**** hdict\n {hdict}"
>>>>>>> 15e81858
    utils_logger.debug(msg)

    # expecting fw_version_list, sen55_list in hdict keys
    for k, v in hdict.items():
<<<<<<< HEAD
        s['t'][k] = v

    # qa_header will check that the column headers from the files all match
    s['t']['column_dict'] = column_dict
    s['t']['col_name_list'] = list(column_dict.values())
=======
        s["t"][k] = v

    # qa_header will check that the column headers from the files all match
    s["t"]["column_dict"] = column_dict
    s["t"]["col_name_list"] = list(column_dict.values())
>>>>>>> 15e81858

    m = f'col_name_list has {len(s["t"]["col_name_list"])} items:  {s["t"]["col_name_list"]}'
    utils_logger.debug(m)

<<<<<<< HEAD
    s['t']['data_list'] = data_list
    s['t']['err_dict_from_read_files'] = err_dict
=======
    s["t"]["data_list"] = data_list
    s["t"]["err_dict_from_read_files"] = err_dict
>>>>>>> 15e81858

    return s


def pipeline_get_outfile_name(s):
    """Assemble the outfile name
<<<<<<< HEAD
        CAUTION: does not currently check that output_folder exists
=======
    CAUTION: does not currently check that output_folder exists
>>>>>>> 15e81858
    """
    s['t']['outfile_posixpath'] = Path(f'{s["t"]["output_folder"]}/{s["t"]["pppp_fname"]}_ENV.csv')
    return s


def pipeline_get_p_visit(s, visit_dict):
    """Use the pppp to get the visit info, otherwise get default info and flag the issue.
    """
    if s['t']['pppp_fname'] in visit_dict.keys():
        p_visit = visit_dict[s['t']['pppp_fname']]

        # pppp is presumed correct since it exists in visit_dict
<<<<<<< HEAD
        s['r']['pppp'] = s['t']['pppp_fname']
        s['r']['location'] = p_visit['location']
        if 'export_group' in p_visit.keys():
            s['r']['export_group'] = p_visit['export_group']
        else:
            s['r']['export_group'] = 'TBD'
        s['qa']['pppp_in_visit_dict']['ok'] = True
        s['qa']['pppp_in_visit_dict']['set_by'] = inspect.stack()[0][3]
=======
        s["r"]["pppp"] = s["t"]["pppp_fname"]
        s["r"]["location"] = p_visit["location"]
        if "export_group" in p_visit.keys():
            s["r"]["export_group"] = p_visit["export_group"]
        else:
            s["r"]["export_group"] = "TBD"
        s["qa"]["pppp_in_visit_dict"]["ok"] = True
        s["qa"]["pppp_in_visit_dict"]["set_by"] = inspect.stack()[0][3]
>>>>>>> 15e81858

    else:
        p_visit = visit_dict['0000']
        err_msg = f'Participant ID {s["t"]["pppp_fname"]} is not in visit table; using default to enable checks.'
        s = eh(s, err_msg)
        s['qa']['pppp_in_visit_dict']['ok'] = False
        s['qa']['pppp_in_visit_dict']['set_by'] = inspect.stack()[0][3]

<<<<<<< HEAD
    s['t']['p_visit'] = p_visit  # save all items in the visit dict
=======
    s["t"]["p_visit"] = p_visit  # save all items in the visit dict
>>>>>>> 15e81858

    return s


def find_short_run(data_list, min_gap_delta, max_lines=240):
    """Finds short runs separated by large time gaps that could be chopped out

    Scans data_list for a large time gap, return boolean to indicate if a chop
    could be made and the number of lines to remove. Rules for chopping:
        - remove data only if there is < 20 minutes of consistent data followed by
            a large time gap, indicating visit demo prior to placement at home
        - only return the first set of lines meeting these rules; function can
            be run again as needed

    Args:
        data_list (list of data rows): data to evaluate
        min_gap_delta (timedelta): minimum gap to consider a break in the data
        max_lines (int) : 12 lines per minute, 20 mins would be 12*20 = 240
    Returns:
        found_chop (boolean): chop point meeting the rules was found
        trim_nlines (int): number of lines to chop
    """
    found_chop = False
<<<<<<< HEAD
    if (len(data_list) < 2):
        return False, 0  # found_chop cannot be found, trim_nlines is 0
    tstr0 = data_list[0].split(',')[0]  # string
=======
    if len(data_list) < 2:
        return False, 0  # found_chop cannot be found, trim_nlines is 0
    tstr0 = data_list[0].split(",")[0]  # string
>>>>>>> 15e81858
    timestamp0 = get_datetime_from_timestr(tstr0)  # datetime

    done_finding_gaps = False
    n = 0
    last_timestamp = timestamp0
    len_data_list = len(data_list)

    while (not done_finding_gaps) and (n < (len_data_list - 1)):
        n += 1
        this_tstr = data_list[n].split(',')[0]
        this_timestamp = get_datetime_from_timestr(this_tstr)

        t_delta = this_timestamp - last_timestamp  # can use time string

        if (t_delta) > min_gap_delta:
            done_finding_gaps = True
            found_chop = True
<<<<<<< HEAD
            m = f'...reached max_t_delta at line {n}'
            utils_logger.debug(m)
        elif (n > max_lines):
=======
            m = f"...reached max_t_delta at line {n}"
            utils_logger.debug(m)
        elif n > max_lines:
>>>>>>> 15e81858
            done_finding_gaps = True

        last_timestamp = this_timestamp

    return found_chop, n


def pipeline_filter_visit_dates(s):
    """Filter data to contain only timestamps between visit_date and return_date

    Filter data that is inside the observation window (patient receives device to returns device)
    may contain a short amout of data from the study visit demo and a short amount of data from a
    function check of the returned device. These are filtered here.
    ASSUMES: Data outside the observation window, i.e. from before the valid visit date and
    after the return date has already been filtered out by pipeline_qa_csv_fname_to_p_visit.

    Args:
        s (dict): structure
        gap_min (int): minutes of gap (minimum) to consider separation of visit data
    Returns:
        s (dict): updated
    """
    if ('data_list' not in list(s['t'].keys())) or (len(s['t']['data_list']) < 1):
        # no filter needed... there is no data
        return s
<<<<<<< HEAD
    filter_level = s['r']['filter_level']
    if (filter_level < 2):  # this routine only does filtering level 2 and up
        # lvl 2 gets num_rows updated; do this here
        s['r']['num_rows'] = len(s['t']['data_list'])
=======
    filter_level = s["r"]["filter_level"]
    if filter_level < 2:  # this routine only does filtering level 2 and up
        # lvl 2 gets num_rows updated; do this here
        s["r"]["num_rows"] = len(s["t"]["data_list"])
>>>>>>> 15e81858
        return s

    # create tdelta constants
    max_removal_span = timedelta(minutes=59, seconds=59)  # 1 hour
    min_gap_for_rm = timedelta(seconds=30)  # 30 secs
    max_rm_lines = 12 * 30  # 30 minutes

    # F2 - find and remove demo at participant visit
    #  only remove files within 1 hour of first saved data
    #  only remove files shorter than 30 minutes
    done_finding_gaps = False
<<<<<<< HEAD
    first_tstr = s['t']['data_list'][0].split(',')[0]  # string; 1st timestr in collected data

    while (not done_finding_gaps):
        # only look for another chop if we aren't already 1 hr past first data
        new_first_tstr_would_be = s['t']['data_list'][0].split(',')[0]
        tdelta_from_orig = get_elapsed_time(first_tstr, new_first_tstr_would_be)
        n_datalines = len(s['t']['data_list'])  # if very few left, not point in looking for more to remove
        if (tdelta_from_orig < max_removal_span) and (n_datalines > 0):
            # haven't already removed an hour, OK to keep looking as long as there a lines to consider
            found_chop, nline = find_short_run(s['t']['data_list'],
                                               min_gap_delta=min_gap_for_rm)
            # evaluate the findings
            msg = f'found_chop; nline is {nline}; evaluating impact...'
            utils_logger.debug(msg)
            if (found_chop):
                # new_first_tstr_would_be = s['t']['data_list'][nline].split(',')[0]
                # tdelta_from_orig = get_elapsed_time(first_tstr, new_first_tstr_would_be)

                if (nline < max_rm_lines):  # only if chop is < max number of removal lines
                    msg1 = 'meets requirement of not removing too much; begin trimming'
                    msg2 = f' data_list before: {len(s['t']['data_list'])}'
                    msg3 = f'   first row is {s['t']['data_list'][0]}'
=======
    first_tstr = s["t"]["data_list"][0].split(",")[
        0
    ]  # string; 1st timestr in collected data

    while not done_finding_gaps:
        # only look for another chop if we aren't already 1 hr past first data
        new_first_tstr_would_be = s["t"]["data_list"][0].split(",")[0]
        tdelta_from_orig = get_elapsed_time(first_tstr, new_first_tstr_would_be)
        n_datalines = len(
            s["t"]["data_list"]
        )  # if very few left, not point in looking for more to remove
        if (tdelta_from_orig < max_removal_span) and (n_datalines > 0):
            # haven't already removed an hour, OK to keep looking as long as there a lines to consider
            found_chop, nline = find_short_run(
                s["t"]["data_list"], min_gap_delta=min_gap_for_rm
            )
            # evaluate the findings
            msg = f"found_chop; nline is {nline}; evaluating impact..."
            utils_logger.debug(msg)
            if found_chop:
                # new_first_tstr_would_be = s['t']['data_list'][nline].split(',')[0]
                # tdelta_from_orig = get_elapsed_time(first_tstr, new_first_tstr_would_be)

                if (
                    nline < max_rm_lines
                ):  # only if chop is < max number of removal lines
                    msg1 = "meets requirement of not removing too much; begin trimming"
                    msg2 = f" data_list before: {len(s['t']['data_list'])}"
                    msg3 = f"   first row is {s['t']['data_list'][0]}"
>>>>>>> 15e81858
                    utils_logger.debug(msg1)
                    utils_logger.debug(msg2)
                    utils_logger.debug(msg3)

<<<<<<< HEAD
                    new_data_list = s['t']['data_list'][nline:]
                    s['t']['data_list'] = new_data_list

                    msg1 = f' data_list after: {len(s['t']['data_list'])}'
                    msg2 = f'   first row is {s['t']['data_list'][0]}'
                    utils_logger.debug(msg1 + msg2)
                else:  # removal would be too large
                    done_finding_gaps = True  # only finding ones that are too much removal
=======
                    new_data_list = s["t"]["data_list"][nline:]
                    s["t"]["data_list"] = new_data_list

                    msg1 = f" data_list after: {len(s['t']['data_list'])}"
                    msg2 = f"   first row is {s['t']['data_list'][0]}"
                    utils_logger.debug(msg1 + msg2)
                else:  # removal would be too large
                    done_finding_gaps = (
                        True  # only finding ones that are too much removal
                    )
>>>>>>> 15e81858
            else:  # did not find a chop
                done_finding_gaps = True
        else:  # met or exceed max time span chop
            done_finding_gaps = True

    # update number of observations
<<<<<<< HEAD
    if 'r' not in list(s.keys()):
        s['r']['num_rows'] = 0  # ToDo: what was this trying to accomplish?

    msg = f' replacing former row count of {s['r']['num_rows']} with new count of {len(s['t']['data_list'])}'
    utils_logger.debug(msg)

    s['r']['num_rows'] = len(s['t']['data_list'])
=======
    if "r" not in list(s.keys()):
        s["r"]["num_rows"] = 0  # ToDo: what was this trying to accomplish?

    msg = f" replacing former row count of {s['r']['num_rows']} with new count of {len(s['t']['data_list'])}"
    utils_logger.debug(msg)

    s["r"]["num_rows"] = len(s["t"]["data_list"])
>>>>>>> 15e81858

    return s


def pipeline_qa_p_visit(s):
    """Check nnn, es_data_ok, visit_date, return_date are valid

    If values are not filled in, the file conversion will eventually fail but
    the following defaults are used to permit further checks to be made so as
    to get a more complete list of all of the issues:
        Actual first participant visit_date is 7/15/2023
        Bounds of study set to 7/1/2023
        Replacement visit_date set to 7/2/2023
    Args:
        s (struct)
    Returns:
        s (struct): updated with qa findings T/F and set_by this routine

    """

    if (not s['t']['p_visit']['esID'] == s['t']['nnn_fname']):
        s = eh(s, f'EnvSensor ID in folder name {s["t"]["nnn_fname"]}'
               + f' does not match esID in visit table {s["t"]["p_visit"]["esID"]}.')

    if (not s["t"]['p_visit']['es_data_ok'].lower() in ['yes', 'ok']):
        s = eh(s, f'Sensor data marked invalid ({s["t"]["p_visit"]["es_data_ok"]}) in visit table.')
        s['qa']['es_data_ok']['ok'] = False
    else:
        s['qa']['es_data_ok']['ok'] = True

    # date checks
    visit_dt = get_datetime_from_visit_date(s["t"]['p_visit']['visit_date'])
    return_dt = get_datetime_from_visit_date(s["t"]['p_visit']['return_date'])

    # unknown, TBD, etc. will be replaced to allow QA to proceed, but no export will occur
    if (not type(visit_dt) is datetime):
        s = eh(s, f'Visit date {visit_dt} not usable. Default to {CONST_DEFAULT_VISIT} to continue QA.')
        s["t"]['p_visit']['visit_date'] = CONST_DEFAULT_VISIT
        visit_dt = get_datetime_from_visit_date(CONST_DEFAULT_VISIT)
    if (not type(return_dt) is datetime):
        s = eh(s, f'Return date {return_dt} not usable. Default to today {str(date.today())} to continue QA.')
        s["t"]['p_visit']['return_date'] = str(date.today())
        # offset_hours=0 to avoid being flagged as future date in the tests below
        return_dt = get_datetime_from_visit_date(s["t"]['p_visit']['return_date'], offset_hours=0)  # avoids future warning

    if (return_dt < visit_dt):
        s = eh(s, f'Return {return_dt} is before visit {visit_dt} in visit table.')
        s['qa']['visit_date_before_return_date']['ok'] = False
    else:
        s['qa']['visit_date_before_return_date']['ok'] = True

    if (return_dt > datetime.now()):
        s = eh(s, f'Visit table has sensor return {return_dt} in the future.')
        s['qa']['return_date_not_in_future']['ok'] = False
    else:
        s['qa']['return_date_not_in_future']['ok'] = True

    if (visit_dt < get_datetime_from_visit_date(CONST_STUDY_START)):
        s = eh(s, f'Visit table has visit date {visit_dt} before study start.')
        s['qa']['visit_date_in_study_range']['ok'] = False
    else:
        s['qa']['visit_date_in_study_range']['ok'] = True

    # data and reported dates may be correct, but env sensor start cannot be inferred
    # if appt and visit dates do not match
<<<<<<< HEAD
    if (s["t"]['p_visit']['av_dates_match'] is False):
        s['qa']['appt_and_visit_dates_match']['ok'] = False
    else:
        s['qa']['appt_and_visit_dates_match']['ok'] = True

    s['qa']['es_data_ok']['set_by'] = inspect.stack()[0][3]
    s['qa']['visit_date_in_study_range']['set_by'] = inspect.stack()[0][3]
    s['qa']['return_date_not_in_future']['set_by'] = inspect.stack()[0][3]
    s['qa']['visit_date_before_return_date']['set_by'] = inspect.stack()[0][3]
    s['qa']['appt_and_visit_dates_match']['set_by'] = inspect.stack()[0][3]
=======
    if s["t"]["p_visit"]["av_dates_match"] is False:
        s["qa"]["appt_and_visit_dates_match"]["ok"] = False
    else:
        s["qa"]["appt_and_visit_dates_match"]["ok"] = True

    s["qa"]["es_data_ok"]["set_by"] = inspect.stack()[0][3]
    s["qa"]["visit_date_in_study_range"]["set_by"] = inspect.stack()[0][3]
    s["qa"]["return_date_not_in_future"]["set_by"] = inspect.stack()[0][3]
    s["qa"]["visit_date_before_return_date"]["set_by"] = inspect.stack()[0][3]
    s["qa"]["appt_and_visit_dates_match"]["set_by"] = inspect.stack()[0][3]
>>>>>>> 15e81858

    return s


def pipeline_get_sen55_from_nnn(s, esID_dict):
    """Get SEN55 16-char ID from static sensor dict,
        note whether it is found and which function set the flag
    Args:
        s (struct)
        esID_dict (dict): contains relationship of esID to SEN55
    Returns:
        s (struct): updated
    """

    if (s['t']['nnn_fname'] in esID_dict.keys()):
        sen55 = esID_dict[s['t']['nnn_fname']]['sen55']
        s['r']['SEN55'] = sen55
        s['qa']['nnn_in_sensor_dict']['ok'] = True
        s['qa']['nnn_in_sensor_dict']['set_by'] = inspect.stack()[0][3]

    else:
        s = eh(s, f'esID {s["t"]["nnn_fname"]} not found in sensor dict; no SEN55 retrieved.')
        s['r']['SEN55'] = 'NO_SEN55_IN_DICT'
        s['qa']['nnn_in_sensor_dict']['ok'] = False
        s['qa']['nnn_in_sensor_dict']['set_by'] = inspect.stack()[0][3]

    return s


def eh(s, emsg):
    """Error helper - combines msg creation, logging, and incrementing errorCount.
       Args:
            s (struct): see es_converter.convert_env_sensor for definition
            emsg (string): error message
       Returns:
            s - updated
    """
    utils_logger.error(emsg)
    s["t"]['conversion_issues'].append(emsg)
    s["t"]['errorCount'] += 1
    return s


def read_files(file_list, filter_level=1):
    """Reads each file in the file_list and gathers
        header, column name, and data
    information for further checking and exporting.

    Args:
        file_list (list of strings): Paths to the *.csv files to read
        filter_level (int): (Optional) Controls amount of filtering.
            0 - no filtering
            1 - remove files with fewer data lines than CONST_MIN_DATA_LINES
            ... additional levels of filtering are not performed here
    Returns:
        header_list_all (list): List of strings, one for each file header
        column_dict_all (dict): One dict for each file ...
        data_list_all (list): List of strings, one for each row of the file data
        err_dict (dict): Errors and warnings encountered
    """
    # reminders for when switch to passing in s
    # filter_level = s['r']['filter_level']
    # file_list = s['t']['file_list']

    header_list_all = list()
    column_dict_all = dict()
    data_list_all = list()
    err_dict = dict()
    num_orig_data_lines = 0

    msg = f"read_files:: file_list length is {len(file_list)}"
    utils_logger.info(msg)
    date_prev = None
    num_final_files = 0

    for idx, fname in enumerate(file_list):

        keep_file_data = True  # True until we find a reason not to keep it
        fname_short = os.path.basename(fname)
        sen55_id, header_list, column_dict, \
            data_list, f_err_dict = read_single_csv(fname, return_errs=True)

        nlines = len(data_list)
        # add all readable lines to the count of original lines prior to any filtering
        num_orig_data_lines += nlines

        # F0 - files with no data are always removed
<<<<<<< HEAD
        if (nlines == 0):  # oops... this was 2, should have been == 0
            msg = f'file {idx} is too short; remove. fname is {fname}'
            utils_logger.info(msg)
            f_err_dict['short file'] = f'{nlines} lines'
            keep_file_data = False

        # F1 - files shorter than the CONST_MIN_DATA_LINES are removed (~ 2 mins)
        if (filter_level > 0):
            if (nlines < CONST_MIN_DATA_LINES):
                msg = f"data_list < 2 for {fname}; may be an empty file"
                utils_logger.info(msg)
                keep_file_data = False

        # check date span if we're keeping the file
        if (keep_file_data):
            date_first = data_list[0].split(',')[0]
            date_last = data_list[-1].split(',')[0]
            msg = f'file #{idx} has {nlines} rows {date_first} to {date_last} fname is {fname}'
            utils_logger.info(msg)

=======
        if nlines == 0:  # oops... this was 2, should have been == 0
            msg = f"file {idx} is too short; remove. fname is {fname}"
            utils_logger.info(msg)
            f_err_dict["short file"] = f"{nlines} lines"
            keep_file_data = False

        # F1 - files shorter than the CONST_MIN_DATA_LINES are removed (~ 2 mins)
        if filter_level > 0:
            if nlines < CONST_MIN_DATA_LINES:
                msg = f"data_list < 2 for {fname}; may be an empty file"
                utils_logger.info(msg)
                keep_file_data = False

        # check date span if we're keeping the file
        if keep_file_data:
            date_first = data_list[0].split(",")[0]
            date_last = data_list[-1].split(",")[0]
            msg = f"file #{idx} has {nlines} rows {date_first} to {date_last} fname is {fname}"
            utils_logger.info(msg)

>>>>>>> 15e81858
            if date_prev is None:
                date_prev = date_last
            else:
                # explores time gap between files
                time_gap = get_elapsed_time(date_prev, date_first)  # need to do as timestamp
                # reminders on how to pull the time_gap apart
                # print(f'  {idx} time_gap is {type(time_gap)} {time_gap}')
                # print(f'  {idx} or in days {time_gap.days}')
                # print(f'  {idx} plus seconds {time_gap.seconds}')

                msg = f"file {idx} time_gap is {type(time_gap)} {time_gap}"
                utils_logger.info(msg)

        err_dict[fname_short] = f_err_dict

        # need to append them if we want to keep them...
<<<<<<< HEAD
        if (keep_file_data):
=======
        if keep_file_data:
>>>>>>> 15e81858
            num_final_files += 1
            header_list_all.extend(header_list)
            data_list_all.extend(data_list)
            column_dict_all[fname_short] = column_dict

<<<<<<< HEAD
    return header_list_all, column_dict_all, data_list_all, err_dict, num_orig_data_lines, num_final_files
=======
    return (
        header_list_all,
        column_dict_all,
        data_list_all,
        err_dict,
        num_orig_data_lines,
        num_final_files,
    )
>>>>>>> 15e81858


def isValidTimestring(time_string):
    """T/F check whether string is YYYY-MM-DD HH:mm:ss"""
    dto = get_datetime_from_timestr(time_string)
<<<<<<< HEAD
    if (dto is False):
=======
    if dto is False:
>>>>>>> 15e81858
        return False
    else:  # is a datetime object, but not planning to use it; just need yes/no
        return True


def parse_data_row(myline, last_timestr, ngood_rows, fname, err_dict):
    """Helper function to report issues in a single row of timestamped data

    Checks for several possible issues in a single row, taking into account the
    timestring in the prior row of data:
        - corrupted timestamp
        - incorrect number of fields
        - new timestamp is older than previous timestamp (indicate of corrupted bytes)

    Args:
        myline (string): one row of data
        last_timestr (string): the last known good timestring
        ngood_rows (integer): how many good rows so far; used to pinpoint any error
        fname (string): file containing this row; used to pinpoint any error
        err_dict (dict): contains accrued issues to be reported at end of processing
    Returns:
        return_dict (dict): includes T/F that this row is ok to keep, and what the
            updated last_timestr should be
    """
    CONST_TDELTA_0 = timedelta(seconds=0)
<<<<<<< HEAD
    return_dict = {'ok_to_append': False, 'last_timestr': last_timestr}  # defaults

    fields = [str(x) for x in myline.split(',')]
    tstr = fields[0]
    if (not isValidTimestring(tstr)):
        return return_dict

    if (last_timestr != 'TBD'):
        t_delta = get_elapsed_time(last_timestr, tstr)
        emsg = f"TimestampRetro {last_timestr} then {tstr} in {fname} at line {ngood_rows + 1}"
        assert (t_delta > CONST_TDELTA_0), emsg
=======
    return_dict = {"ok_to_append": False, "last_timestr": last_timestr}  # defaults

    fields = [str(x) for x in myline.split(",")]
    tstr = fields[0]
    if not isValidTimestring(tstr):
        return return_dict

    if last_timestr != "TBD":
        t_delta = get_elapsed_time(last_timestr, tstr)
        emsg = f"TimestampRetro {last_timestr} then {tstr} in {fname} at line {ngood_rows + 1}"
        assert t_delta > CONST_TDELTA_0, emsg
>>>>>>> 15e81858
        # if t_delta < 0:  # going backwards in time!
        #     # break out of the for loop and throw away from this line to the end of the file
        #     err_msg = f'TimestampRetro {tstr} in {fname} at line {ngood_rows + 1}, omitting bad line and remainder of file.'
        #     utils_logger.info(err_msg)
        #     err_dict['TimestampRetro'] = f'{tstr}  at line {ngood_rows + 1}'
        #     break  # skip the data_list.append()
<<<<<<< HEAD
    if (len(fields) != CONST_NUMCOLS_RAWCSV):
        err_msg = f'IncorrectFieldCount in {fname} at line {ngood_rows + 1}, omitting bad line.'
        utils_logger.info(err_msg)
        err_dict['IncorrectFieldCount'] = f'line {ngood_rows + 1}'  # ToDo: decide if this needs to be returned or removed
    else:  # count of fields is ok, line wasn't extremely long, line not corrupted
        # data_list.append(myline)
        return_dict['ok_to_append'] = True
        # note the timestamp; any subsequent line in this file that is earlier signals an error
        last_timestr = tstr  # update this after reading and adjusting
        return_dict['last_timestr'] = tstr
=======
    if len(fields) != CONST_NUMCOLS_RAWCSV:
        err_msg = f"IncorrectFieldCount in {fname} at line {ngood_rows + 1}, omitting bad line."
        utils_logger.info(err_msg)
        err_dict["IncorrectFieldCount"] = (
            f"line {ngood_rows + 1}"  # ToDo: decide if this needs to be returned or removed
        )
    else:  # count of fields is ok, line wasn't extremely long, line not corrupted
        # data_list.append(myline)
        return_dict["ok_to_append"] = True
        # note the timestamp; any subsequent line in this file that is earlier signals an error
        last_timestr = tstr  # update this after reading and adjusting
        return_dict["last_timestr"] = tstr
>>>>>>> 15e81858
    return return_dict


def read_single_csv(fname, return_errs=True):
    """Function to wrap reading the csv file and handle errors

    Examples of errors include
       - files with differing amounts of self-documenting information
       - files with mid-row byte corruption
       - files with corrupted timestamp in first field
       Return values can be reassembled into a pd.DataFrame

    Args:
        fname (string): Path to the *.csv to read

    Returns:
        sen55_id (string): 16 char SEN-55 ID from the environmental sensor
        header_list (list): List of lines in self-documenting header starting with ;
        column_string (string): Column names as a single comma-separated string
        data_list (list): CSV data as a list of strings, each string has comma-separated values
        err_dict (dict): dict of error type, line where found
    """
    sen55_id = 'unknown'
    count_header_rows = 0
    ngood_rows = 0

    header_list = list()
    column_dict = dict()  # may not want this to be dict; error in later calls
    column_string = 'no_cols_yet'
    data_list = list()
    err_dict = dict()

    fname_short = os.path.basename(fname)
    utils_logger.debug(f'debug info for {fname}')
    # print(f'debug info for {fname}')
    last_timestr = 'TBD'

    with open(fname, 'r') as f:
        try:
            for line in f:
                myline = line.strip()
                ngood_rows += 1
                if len(myline) > 160:  # was 155, then found some 159
                    print(f'Line length is {len(myline)}')  # typically 153 or less
                    err_msg = f'extreme line length {len(myline)} in {fname} at line {ngood_rows + 1}, omitting bad line.'
                    utils_logger.info(err_msg)
                    err_dict['ExtremeLineLength'] = f'line {ngood_rows + 1} has {len(myline)} characters'
                    # Examples: 32994, 13248 -- appeared to be corrupted characters
                else:
                    if myline[0] in [';', '#']:  # first lines should start with ;
                        header_list.append(line)
                        count_header_rows += 1
                        if myline[0] == ";":  # raw file
                            if 'SEN55' in myline:
                                sen55_id = myline.split(' ')[-1]
                    elif myline[:2] == "ts":  # after header, col names and first col is timestamp
                        column_dict[fname_short] = myline
                        column_string = myline.strip("'")
                        cols = [str(x) for x in myline.strip("'").split(',')]
                        msg = f'cols {cols}'
                        utils_logger.info(msg)
                    else:  # after header and col names, should get the data
                        # create a subroutine to parse data row to handle all the corner case errors
<<<<<<< HEAD
                        return_dict = parse_data_row(myline, last_timestr, ngood_rows, fname, err_dict)

                        if return_dict['ok_to_append']:
                            data_list.append(myline)
                        last_timestr = return_dict['last_timestr']
=======
                        return_dict = parse_data_row(
                            myline, last_timestr, ngood_rows, fname, err_dict
                        )

                        if return_dict["ok_to_append"]:
                            data_list.append(myline)
                        last_timestr = return_dict["last_timestr"]
>>>>>>> 15e81858

        # option to group them as (UnicodeDecodeError, nameofotherError)
        except UnicodeDecodeError as e:
            # Exception has occurred: UnicodeDecodeError
            # 'utf-8' codec can't decode byte 0xf1 in position 98320: invalid continuation byte
            err_msg = f'UnicodeDecodeError reading {fname} at line {ngood_rows + 1}, omitting bad lines.' + \
                      f' Keep these rows: {range(count_header_rows, ngood_rows, 1)}'
            utils_logger.info(err_msg)
            err_dict['UnicodeDecodeError'] = f'line {ngood_rows + 1}'
            utils_logger.info(f'Reason: {e.reason}')
        # custom exceptions
        except AssertionError as e:
<<<<<<< HEAD
            err_msg = f'CUSTOM_EXCEPTION {e}; remaining lines in file will be discarded.'
=======
            err_msg = (
                f"CUSTOM_EXCEPTION {e}; remaining lines in file will be discarded."
            )
>>>>>>> 15e81858
            utils_logger.warning(err_msg)

    return sen55_id, header_list, column_string, data_list, err_dict


def pipeline_qa_match_sen55(s):
    """Check that sen55 in the raw csv match expected sen55 from sensor_dict
    """
    if len(s['t']['sen55_list']) > 0:
        uniq_sen55 = s['t']['sen55_list'][0]
    else:
        uniq_sen55 = 'missing'

    if (s['r']['SEN55'] == uniq_sen55):
        s['qa']['csv_sen55_matches_nnn_from_sensor_dict']['ok'] = True
    else:
        s = eh(s, f'SEN55 value {uniq_sen55} does not match expected value {s["r"]["SEN55"]}')
        s['qa']['csv_sen55_matches_nnn_from_sensor_dict']['ok'] = True
    s['qa']['csv_sen55_matches_nnn_from_sensor_dict']['set_by'] = inspect.stack()[0][3]
    return s


def pipeline_qa_hdr_list(s, field, chdr_field, qa_field):
    """Check that all FW versions in the raw files were the same; record the FW version.
        Example: for field 'fw_version_list', check
            'fw_version_list': ['1.2.4', '1.2.4', '1.2.4', ...]
    """
    rf_set = sorted(list(set(s['t'][field])))  # raw csv field
    if (len(rf_set) == 1):
        s['r'][chdr_field] = rf_set[0]
        s['qa'][qa_field]['ok'] = True
    else:
        emsg = f'Expecting exactly one value in {field}; found {rf_set}.'
        s = eh(s, emsg)
        s['qa'][qa_field]['ok'] = False

    s['qa'][qa_field]['set_by'] = inspect.stack()[0][3]

    return s


def qa_header(header_list, column_dict):
    """Confirms column list is consistent, SEN55 ID is consistent.

    Args:
        header_list (list of strings): example shown below
            header_list = ['; Version: 1.2.4\n', '; SEN55 056C8FDFDB965372\n',
                            '; Version: 1.2.4\n', '; SEN55 056C8FDFDB965372\n',
                            '; Version: 1.2.4\n', '; SEN55 056C8FDFDB965372\n']
        column_dict (dict): where k = fname and v = column names in that file
            column_dict = {'20230829000101.csv': 'ts,val0,val1',
                            '20230829010101.csv': 'ts,val0,val1'}
    Returns:
        header_dict (dict), col_names (string)
    """
    # confirm header values for SEN55 ID and FW version are consistent
    #  mismatch indicates a device error or
    #                     a folder with a mix of files from multiple devices
    h_dict = dict()
    header_dict = dict()
    #    first get the values
    for h in header_list:
        # separate into keys ['Version:', 'SEN55']
        #              values['1.2.4',    '056C8FDFDB965372]
        h_list = h[1:].strip().split(" ")  # FW 1.2.4 has k, v
        if len(h_list) != 2:
            err_msg = f"ERROR - header elements !=2 {h}"
            utils_logger.error(err_msg)
        else:
            h_key, h_val = h_list[:2]
            if h_key not in h_dict.keys():
                h_dict[h_key] = list()  # currently only keeping a list of vals
            h_dict[h_key].append(h_val)
    #    then check that they are all the same
    for k, v in h_dict.items():
        if all_same(v):
            utils_logger.debug("{k} is consistently {v[0]}")
            header_dict[k] = v[0]
        else:
            # num_qa_concerns += 1
            err_msg = f"ERROR - header information {k} has a mismatch {v}"
            utils_logger.error(err_msg)

    col_hdr_list = list(column_dict.values())
    column_names = "col_names_tbd"

    if all_same(col_hdr_list):
        msg = "All *.csv column headers match; data should align."
        utils_logger.info(msg)
        column_names = col_hdr_list[0]
    else:
        msg = "col headers not the same for all *.csv files; data may not align"
        utils_logger.error(msg)
        utils_logger.info(column_dict)
    return header_dict, column_names


# Tools for working with ENV folder names, csv files, and headers; originally es_utils_pilot.py


def get_filename_stem(fname):
    """Given /some/path/20230904112231.csv, returns 20230904112231 as a string"""
    basefile = os.path.basename(fname).split('.')[0]
    return basefile


def get_datetime_from_fname(fname):
    """Given the stem of a date-stamped csv as a string, return a datetime object
        Example usage:
        fdate_obj = get_datetime_from_fname('20230904112231')
    """
    datetime_object = datetime.strptime(fname, '%Y%m%d%H%M%S')  # 4 digit Year
    return datetime_object


def get_datetime_from_timestr(t_str):
    """Given the string timestamp in a *.csv file, return a datetime object
        Example usage:
        fdate_obj = datetime_from_timestampstr('2023-11-18 00:19:23')
    """
    try:
<<<<<<< HEAD
        datetime_object = datetime.strptime(t_str, '%Y-%m-%d %H:%M:%S')  # 4 digit Year
    except Exception as e:
        print(f'bad timestamp {e}')
=======
        datetime_object = datetime.strptime(t_str, "%Y-%m-%d %H:%M:%S")  # 4 digit Year
    except Exception as e:
        print(f"bad timestamp {e}")
>>>>>>> 15e81858
        return False

    return datetime_object


def isValid_pID(pid):
    """Valid participant IDs are 4 digit numbers between 1000 and 9999 saved as strings.
<<<<<<< HEAD
        Args:
            pid (string): valid if between 1001 and 9999
        Returns: True / False
=======
    Args:
        pid (string): valid if between 1001 and 9999
    Returns: True / False
>>>>>>> 15e81858
    """
    if pid == 'NPID':
        return False

    if (type(pid) is str) & (int(pid) > 1000) & (int(pid) <= 9999):
        return True
    else:
        return False


def isValid_esID(esid):
    """Valid sensor IDs are numbers from 001 through about 300 saved as strings."""
    retval = False
    if (type(esid) is str):
        if (len(esid) == 3):
            retval = True
    return retval


def get_csv_info(fname):
    """Given a csv file, return a minimal set of info as a dict().

    Intended to capture the readable information in a raw EnvSensor file and
    gracefully handle any unreadable characters or early line terminations.

    Args:
        fname (string): full path to csv file to read
    Returns:
        dict() with these key, values pairs:
            sen55_id : the value found in the csv file, or 'no_sen55_id' if not found
            num_hdr_lines : the number of lines prefixed with ; or #
            num_data_lines : the number of lines of data (not header or col names)
            num_readable_lines : number of lines read before encountering any read errors
                num_readable_lines = num_hdr_lines + num_data_lines + 1 column header row
            first_timestamp: timestamp of the first data row
            last_timestamp: timestamp of the last data row
                if there are no data rows, the *timestamp values will be 'no_timestamp'
                if there is only 1 data row, both timestamps will be the same
            isFullyReadable : True if all lines of the file were read without error
            orderedTimestamps : True if timestamps in all rows are an increase of 1 to 10 seconds
                from previous row
    """

    info_dict = {
        'sen55_id': 'no_sen55_id',

        'num_hdr_lines': 0,
        'columns': [],
        'num_data_lines': 0,
        'num_readable_lines': 0,

        'first_timestamp': 'no_timestamp',
        'last_timestamp': 'no_timestamp',

        'isFullyReadable': True
    }

    #  first_timestamp = 'no_timestamp'
    #  last_timestamp = 'no_timestamp'
    ngood_rows = 0
    num_hdr_lines = 0
    num_data_lines = 0
    nbad_time_increase = 0
    nbad_rows = 0  # wrong number of fields

    most_recent_timestamp = None

    with open(fname, 'r') as f:
        try:
            for line in f:
                myline = line.strip()
                ngood_rows += 1
                if myline[0] in [';', '#']:  # first lines should start with ;
                    num_hdr_lines += 1
                    if myline[0] == ";":  # raw file
                        if 'SEN55' in myline:
                            info_dict['sen55_id'] = myline.split(' ')[-1]
                            utils_logger.info(f'  Found SEN55: {info_dict["sen55_id"]}')
                elif myline[:2] == "ts":  # list of column names
                    cols = [str(x) for x in myline.strip("'").split(',')]
                    num_cols = len(cols)  # expecting 22 at this time
<<<<<<< HEAD
                    if (num_cols != CONST_NUMCOLS_RAWCSV):
                        msg = f'File {f} has {num_cols} in header instead of {CONST_NUMCOLS_RAWCSV}'
=======
                    if num_cols != CONST_NUMCOLS_RAWCSV:
                        msg = f"File {f} has {num_cols} in header instead of {CONST_NUMCOLS_RAWCSV}"
>>>>>>> 15e81858
                        utils_logger.error(msg)
                        # short data lines are handled elsewhere; unclear if short header is an issue
                else:  # after header and col names, should get the data
                    num_data_lines += 1

                    # check the number of fields in the line
                    all_fields = myline.split(',')
                    ts = all_fields[0]

                    if (len(all_fields) != num_cols):  # if bad row, do not use timestamp
                        nbad_rows += 1
                    utils_logger.error(f'{len(all_fields)} field names vs {len(cols)} in {fname}')
                    # try using the timestamp as long as the row has 2 or more fields
                    if (len(all_fields) > 1):
                        # record first and last timestamp
                        if (info_dict['first_timestamp'] == 'no_timestamp'):
                            info_dict['first_timestamp'] = ts
                            info_dict['last_timestamp'] = ts
                        else:
                            info_dict['last_timestamp'] = ts  # TBD should we record this if the line was bad?

                        # calculate row to row time delta
                        if most_recent_timestamp is None:  # handles the very first line; no tdelta possible
                            most_recent_timestamp = ts
                        else:
                            tprev_as_dt = get_datetime_from_timestr(most_recent_timestamp)
                            tnow_as_dt = get_datetime_from_timestr(ts)
                            tdelta = tnow_as_dt - tprev_as_dt

<<<<<<< HEAD
                            if ((tdelta > timedelta(seconds=1)) and (tdelta < timedelta(seconds=15))):
                                pass  # pass if time is more than 1 second or less than 15 seconds
                            else:
                                utils_logger.info(f'{fname} prev {most_recent_timestamp} now {ts} --> bad delta {tdelta} at {ngood_rows}')
=======
                            if (tdelta > timedelta(seconds=1)) and (
                                tdelta < timedelta(seconds=15)
                            ):
                                pass  # pass if time is more than 1 second or less than 15 seconds
                            else:
                                utils_logger.info(
                                    f"{fname} prev {most_recent_timestamp} now {ts} --> bad delta {tdelta} at {ngood_rows}"
                                )
>>>>>>> 15e81858
                                nbad_time_increase += 1

                            most_recent_timestamp = ts  # save current timestep for use as prev on next go around

        except UnicodeDecodeError:
            # Exception has occurred: UnicodeDecodeError
            # 'utf-8' codec can't decode byte 0xf1 in position 98320: invalid continuation byte
            info_dict['isFullyReadable'] = False

    # already set: 'first_timestamp', 'last_timestamp'
    info_dict['num_readable_lines'] = ngood_rows
    info_dict['num_hdr_lines'] = num_hdr_lines
    info_dict['columns'] = cols
    info_dict['num_data_lines'] = num_data_lines
    info_dict['num_bad_tdelta'] = nbad_time_increase
    info_dict['num_bad_rows'] = nbad_rows
    return info_dict


# Tools for working with the sensor ID dictionary


def build_es_dict(build_csv=None):
    """Read es table and create dict to find 16-digit sen55 from 3-digit unit ID.

    Args:
        csv_file (string): full path to a csv file containing the sensor build info
            if None, the included asset file is used.
    Returns:
        sensor_dict (dict): 3-char esID as first key
                                value is dict of original esID (integer), sen55, and site
            {'011': {'esID': 11, 'sen55': 'C796DB182B49FC0C', 'site': 'site_01'},
                '012': {'esID': 12, 'sen55': 'E78769BAFA9BE9E7', 'site': 'site_01'} ... }
    """
    # read the es_id as an integer and convert to 3 char later so that all esID values
    # are handled the same way
    if (build_csv is None):
        asset_fname = 'es_sensor_id.csv'
        asset_data = pkgutil.get_data(__name__, asset_fname)  # creates one big binary string
        df = pd.read_csv(io.BytesIO(asset_data),  # separate the binary string into rows
                         skiprows=10,  # header section
                         encoding='utf8', sep=',',
                         dtype={'esID': int, 'sen55': str})
        utils_logger.info(f'Using default sensor_id asset file {asset_fname}')
    else:
        # note that this presumes there are no rows to skip
        df = pd.read_csv(build_csv, dtype={'esID': int, 'sen55': str})
        utils_logger.info(f'Read sensor ids from {build_csv}')
    utils_logger.info(f'columns: {df.columns}')

    def id_3char(es_id):
        if len(str(es_id)) < 3:
            es_id = '0' + str(es_id)
        return str(es_id)

    df['es_id_3char'] = df.apply(lambda r: id_3char(r['esID']), axis=1)
    sensor_dict = df.set_index('es_id_3char').T.to_dict()

    return sensor_dict


def get_expected_sen55_from_esID(es_id_3char, sensor_dict):
    """Given 3-char es_ID, return 16-char sen55 from sensor_dict

    Args:
        es_id_3char (string): 3 character sensor ID e.g. 052
        sensor_dict(dict): dictionary that can find the 16 digit SEN55 ID from the esID
    Returns:
        sen55 16-char ID
    """
    if es_id_3char in sensor_dict.keys():
        expected_sen55 = sensor_dict[es_id_3char]['sen55']
        return expected_sen55
    else:
        utils_logger.error(f'es_id {es_id_3char} not found in EnvSensor ID table')
        msg_str = f'ERROR: es_id {es_id_3char} not found in EnvSensor ID table'
        return msg_str


# Tools for working with the visit dictionary


def build_visit_dict(visit_csv):
    """Opens a file with visit information and builds a dictionary.

    THIS VERSION works with the new short-field name csv from REDCap
    Args:
        visit_csv (string): full path to a csv of the visit information
            or None, which will create a minimal visit dict with key 0000 only
    Returns:
        visit_dict (dict): dictionary of key items
    """
    # Create a minimal dict with unused participant ID 0000 only.
    # this permits other checks to provide feedback on the data content even though
    # processing cannot yet be finalized
<<<<<<< HEAD
    default_visit_entry = {'site': 'no_site',
                           'visit_appt_time': '2023-07-02 14:00',
                           'appt_date': '2023-07-02',
                           'visit_date': '2023-07-02',
                           'av_dates_match': True,
                           'export_group': 'TBD',
                           'esID': '000', 'return_date': 'TBD',
                           'location': 'TBD', 'es_data_ok': 'yes'}
    visit_dict = dict()
    utils_logger.info(f'Using visit_csv {visit_csv}')

    if (visit_csv is None):
        visit_dict = {'0000': default_visit_entry}
    else:
        try:
            df = pd.read_csv(visit_csv, dtype={"studyid": str,  # participant ID pppp
                                               "dvenvsn": str})  # env sensor ID nnn
            utils_logger.info(f'Visit csv orig has columns: {df.columns}')

            df = df.rename(columns={'studyid': 'pid',
                                    'siteid': 'site',
                                    'visdat': 'visit_appt_time',  # includes time
                                    'pacmpdat': 'visit_date',
                                    'dvenvendat': 'return_date',
                                    'dvenvdwnd': 'es_data_ok',
                                    'dvenvsn': 'esID',
                                    'dvenvlocn': 'location'})

            df = df.drop(columns=['dvenvenyn', 'dvenvyn',
                                  'dvenvstcrcid',
                                  'dvamwstcrcid', 'dvamwendwnd',
                                  'dvamwenhand', 'dvamwendhand'])

            # replace empty values with 'TBD' to avoid having to test for nan later
            tbd_cols = ['return_date',
                        'es_data_ok',
                        'location']
            df[tbd_cols] = df[tbd_cols].fillna('TBD')

            # convert appointment date and time to just date; flag if appt and visit match
            df['appt_date'] = df.apply(lambda row: row['visit_appt_time'].split(' ')[0], axis=1)
            df['av_dates_match'] = df.apply(lambda row: True if row['appt_date'] == row['visit_date'] else False, axis=1)
=======
    default_visit_entry = {
        "site": "no_site",
        "visit_appt_time": "2023-07-02 14:00",
        "appt_date": "2023-07-02",
        "visit_date": "2023-07-02",
        "av_dates_match": True,
        "export_group": "TBD",
        "esID": "000",
        "return_date": "TBD",
        "location": "TBD",
        "es_data_ok": "yes",
    }
    visit_dict = dict()
    utils_logger.info(f"Using visit_csv {visit_csv}")

    if visit_csv is None:
        visit_dict = {"0000": default_visit_entry}
    else:
        try:
            df = pd.read_csv(
                visit_csv, dtype={"studyid": str, "dvenvsn": str}  # participant ID pppp
            )  # env sensor ID nnn
            utils_logger.info(f"Visit csv orig has columns: {df.columns}")

            df = df.rename(
                columns={
                    "studyid": "pid",
                    "siteid": "site",
                    "visdat": "visit_appt_time",  # includes time
                    "pacmpdat": "visit_date",
                    "dvenvendat": "return_date",
                    "dvenvdwnd": "es_data_ok",
                    "dvenvsn": "esID",
                    "dvenvlocn": "location",
                }
            )

            df = df.drop(
                columns=[
                    "dvenvenyn",
                    "dvenvyn",
                    "dvenvstcrcid",
                    "dvamwstcrcid",
                    "dvamwendwnd",
                    "dvamwenhand",
                    "dvamwendhand",
                ]
            )

            # replace empty values with 'TBD' to avoid having to test for nan later
            tbd_cols = ["return_date", "es_data_ok", "location"]
            df[tbd_cols] = df[tbd_cols].fillna("TBD")

            # convert appointment date and time to just date; flag if appt and visit match
            df["appt_date"] = df.apply(
                lambda row: row["visit_appt_time"].split(" ")[0], axis=1
            )
            df["av_dates_match"] = df.apply(
                lambda row: True if row["appt_date"] == row["visit_date"] else False,
                axis=1,
            )
>>>>>>> 15e81858

            # ensure esID is a 3-char string
            def nnn_to_3char(x):
                x_str = str(x)
                if len(x_str) < 3:
<<<<<<< HEAD
                    x_str = '0' + x_str
                # print(f'esID value is now .{x_str}.')
                return x_str
            df['esID'] = df.apply(lambda x: nnn_to_3char(x['esID']), axis=1)

            # new file uses 1.0 and 0.0 instead of 'yes' 'ok' and 'no'
            df['es_data_ok'] = df.apply(lambda x: 'yes' if x['es_data_ok'] == 1.0 else 'no', axis=1)

            visit_dict = df.set_index('pid').T.to_dict()

            # replace characters in the location text that need to be reserved for other files
            for v in visit_dict.values():
                orig_loc = v['location']
                new_loc = orig_loc.replace(':', ' ')  # : is used in the self-doc header
                new_loc = new_loc.replace('\t', ' ')  # \t is used in the manifest.tsv
                # new_loc = new_loc.replace('L','l')  # just for testing
                v['location'] = new_loc

        except Exception as e:  # most likely FileNotFoundError
            str1 = f'{e}'
            str2 = 'relying on default_dict with key 0000 only'
            utils_logger.error(f'Unable to build visit_dict from {visit_csv} due to {str1}; {str2}')

    # in all cases, add default. if visit_csv failed, it will be the only entry
    visit_dict['0000'] = default_visit_entry  # use for pid not in dict
=======
                    x_str = "0" + x_str
                # print(f'esID value is now .{x_str}.')
                return x_str

            df["esID"] = df.apply(lambda x: nnn_to_3char(x["esID"]), axis=1)

            # new file uses 1.0 and 0.0 instead of 'yes' 'ok' and 'no'
            df["es_data_ok"] = df.apply(
                lambda x: "yes" if x["es_data_ok"] == 1.0 else "no", axis=1
            )

            visit_dict = df.set_index("pid").T.to_dict()

            # replace characters in the location text that need to be reserved for other files
            for v in visit_dict.values():
                orig_loc = v["location"]
                new_loc = orig_loc.replace(":", " ")  # : is used in the self-doc header
                new_loc = new_loc.replace("\t", " ")  # \t is used in the manifest.tsv
                # new_loc = new_loc.replace('L','l')  # just for testing
                v["location"] = new_loc

        except Exception as e:  # most likely FileNotFoundError
            str1 = f"{e}"
            str2 = "relying on default_dict with key 0000 only"
            utils_logger.error(
                f"Unable to build visit_dict from {visit_csv} due to {str1}; {str2}"
            )

    # in all cases, add default. if visit_csv failed, it will be the only entry
    visit_dict["0000"] = default_visit_entry  # use for pid not in dict
>>>>>>> 15e81858

    return visit_dict


def get_visit_esID(pid, visit_dict):
    """Retrieves the visit information using the participantID as the key

    Args:
        pid (string): 4 digit participant identifier
        visit_dict (dict): dict with pid as keys and the sensor ID as a value
    Returns:
        sensor_id (3-char string)
    """
    if pid in visit_dict.keys():
        pdict = visit_dict[pid]
        return str(pdict['esID'])
    else:
<<<<<<< HEAD
        return f'No such ID {pid} in visit_dict'
=======
        return f"No such ID {pid} in visit_dict"
>>>>>>> 15e81858


def get_datetime_from_visit_date(date_string, offset_hours=13):
    """Gets visit day and adds hours

    Intended for use with the visit_date and return_date which do not have hh:mm:ss
        1 p.m. was selected as a reasonable average for both dates and to ensure
        an integer number of days

    Args:
        date_string (string): date e.g. '2024-05-21'
        offset_hours (integer): number of hours to add to the date_string
    Returns:
        adjusted date as a date_string, e.g. '2024-05-21 13:00:00'
    """

<<<<<<< HEAD
    if date_string == 'TBD':
        return 'TBD'
=======
    if date_string == "TBD":
        return "TBD"
>>>>>>> 15e81858
    else:
        try:
            # no hour in date_string, so make it 1 p.m. for all cases
            datetime_object = datetime.strptime(date_string, '%Y-%m-%d') + \
                timedelta(hours=offset_hours)
            return datetime_object
        except Exception as e:
            emsg = f'Error {e}; unable to get datetime from visit date info.'
            utils_logger.error(emsg)
            return 'TBD'


def isInTimeWindow(date_to_check, window_start, window_end):
    """Given a date to check and the start and end of the window, return an
    indication of whether the date is in the time window

    Args:
        date_to_check (datetime object): the date to consider
        window_start (datetime object):
        window_end (datetime object):
    Returns:
        bool: whether or not the date is in the window
    """
    if (date_to_check > window_start) and (date_to_check < window_end):
        return True
    else:
        return False

# Tools for auditing the EnvSensor folder data


def read_single_csv_first_data(fname):
    """Read csv file and return first data line

    Reads one csv file with header lines, 1 column name row, then data;
    returns the first line of actual data.

    Args:
        fname (string): path the file to read
    Returns:
        first_timestamp_line (string): first full timestamped data line in the file
        # ToDo: what happens if there isn't a first line of data?
    """
    ngood_rows = 0  # total number of good rows in the file
    found_first_ts_line = -1
    # fopen_ok = False

<<<<<<< HEAD
    with open(fname, 'r') as f:
=======
    with open(fname, "r") as f:
>>>>>>> 15e81858
        # fopen_ok = True
        try:
            for line in f:
                myline = line.strip()
                ngood_rows += 1
                if (myline[0] not in [';', '#', 't']):  # header and col names
                    # raw data uses ;
                    # sensor table and final data use #
                    found_first_ts_line = ngood_rows
                    first_timestamp_line = line
                    break
            # print(f'Found first timestamp_line: {line} in {f} at {found_first_ts_line}')
        except UnicodeDecodeError as e:
            # Exception has occurred: UnicodeDecodeError
            # 'utf-8' codec can't decode byte 0xf1 in position 98320: invalid continuation byte
<<<<<<< HEAD
            utils_logger.error(f'Reason: {e.reason}')
            print(f'DEBUG: UnicodeDecodeError in {f} at ngood_rows {ngood_rows}')

    if (found_first_ts_line < 3):
        # this can happen with a short file that contains no data
        emsg = f'DEBUG: Problem getting to timestamp in {f}'
=======
            utils_logger.error(f"Reason: {e.reason}")
            print(f"DEBUG: UnicodeDecodeError in {f} at ngood_rows {ngood_rows}")

    if found_first_ts_line < 3:
        # this can happen with a short file that contains no data
        emsg = f"DEBUG: Problem getting to timestamp in {f}"
>>>>>>> 15e81858
        utils_logger.error(emsg)
        print(emsg)

    return first_timestamp_line


def pipeline_qa_csv_fname_to_p_visit(s):
    """Check that each csv filename is between visit_date and return_date

    Checks that each filename is within the observation window; this will remove any files
    leftover from a prior participant or a function test performed prior to a new participant
    visit. Observation window time start and end are calculated from date alone as follows:
        - Env sensor timestamps are UTC. On a give date, say YYYY-11-06, starred times are the key limits
                UTC              central          pacific
                3 p.m.      -->  *9 a.m.    -->    7 a.m.     earliest participant visit data
                2 a.m. +1d  -->   8 p.m.    -->   *6 p.m.     latest participant return data (manual drop off)
            9 a.m. central time is YYYY-11-06 15:00Z (+15h) ; earliest possible participant visit data start
           10 p.m. pacific time is YYYY-11-07 02:00Z (+26h) ; latest possible returned device check in
        - Dates are adjusted for these factors to better tailor the filtering of the observation window
        - If files are removed, information will be preserved in the log file, but no error
        flags will be set.
    Args:
        s (dict): contains the list of csv files and the participant visit and return dates
    Returns:
        s (dict): updated list of csv files with any out-of-window files removed
    """
    count_out_of_window_files = 0
    # adjust hours conservatively to leave lots of time
    visit_datetime = get_datetime_from_visit_date(s["t"]['p_visit']['visit_date'], offset_hours=15)
    return_datetime = get_datetime_from_visit_date(s["t"]['p_visit']['return_date'], offset_hours=26)
    exclude_list = list()

    for idx, cfile in enumerate(s['t']['file_list']):
        fname = cfile.split('/')[-1].split('.')[0]
        fname_as_datetime = get_datetime_from_fname(fname)
        if isInTimeWindow(fname_as_datetime, visit_datetime, return_datetime):
            pass
        else:
<<<<<<< HEAD
            msg = f'File in csv_list is outside observation window: {cfile}'
=======
            msg = f"File in csv_list is outside observation window: {cfile}"
>>>>>>> 15e81858
            utils_logger.debug(msg)
            count_out_of_window_files += 1
            exclude_list.append(cfile)

    final_list = [x for x in s['t']['file_list'] if x not in exclude_list]
    s['t']['file_list'] = sorted(final_list)

    # record number of files tossed out
<<<<<<< HEAD
    if (count_out_of_window_files > 0):
        wndw = f'{s["t"]['p_visit']['visit_date']} - {s["t"]['p_visit']['return_date']}'
        wndw = f'{visit_datetime} - {return_datetime}'
        exc_short = [x.split('/')[-1] for x in exclude_list]
        estr = ','.join(exc_short)
        s['t']['conversion_issues'].append(f'INFO: {len(exclude_list)} files were outside the observation window {wndw} and removed. {estr}')
    return s


def pipeline_qa_csv_drop_short_files_from_list(s):
    """Opens each file and confirms that it is readable and has at least 1 row of data.
    Files that do not meet these criteria are removed from the list and reported
    in the processing history as information. First few lines are expected to contain

    ; Version: 1.2.4                        # expect 17 chars
    ; SEN55 77.. serial number              # expect 25 chars
    ts, ... the list of column names        # expect 109 chars
    2024-08-08 00:00:00, ... values         # expect > 0 chars

    Args:
        s (dict): structure containing list of files to check
    Returns:
        s (dict): updated csv list and add to 'qa' section reflecting the result of this check
    """
    drop_list = list()
    for f in s['t']['file_list']:
        # failure only if < 4 lines
        try:
            with open(f, 'r') as this_f:
                for n in range(4):
                    r = this_f.readline()  # can print during debugging
                    msg = f'  line {n}: {len(r)} chars, {r}'
                    utils_logger.debug(msg)
            if (len(r) < 21):  # expect closer to 140, but 21 will cover the timestamp
                msg = f'File is < 4 lines, drop it. {f}'
                utils_logger.debug(msg)
                drop_list.append(f)
        except UnicodeDecodeError as e:
            emsg = f'File contains an invalid byte in the first 4 lines and should be dropped...{f}'
            emsg += f' e is {e.reason}'
            utils_logger.warning(emsg)
            drop_list.append(f)

        except Exception as e:
            emsg = f'File contains a read error in the first 4 lines and should be dropped...{f}'
            emsg += f' e is {e}'
            drop_list.append(f)
            utils_logger.warning(emsg)

    s['t']['file_drops'] = drop_list
    keep_list = [x for x in s['t']['file_list'] if x not in drop_list]
    msg = f'drop_short_files: orig list was {len(s['t']['file_list'])} and drop_list is {len(drop_list)}'
    utils_logger.debug(msg)

    s['t']['file_list'] = keep_list
    msg = f'...final list is {len(s['t']['file_list'])}'
    utils_logger.debug(msg)

=======
    if count_out_of_window_files > 0:
        wndw = f"{s['t']['p_visit']['visit_date']} - {s['t']['p_visit']['return_date']}"
        wndw = f"{visit_datetime} - {return_datetime}"
        exc_short = [x.split("/")[-1] for x in exclude_list]
        estr = ",".join(exc_short)
        s["t"]["conversion_issues"].append(
            f"INFO: {len(exclude_list)} files were outside the observation window {wndw} and removed. {estr}"
        )
>>>>>>> 15e81858
    return s


def pipeline_qa_csv_drop_short_files_from_list(s):
    """Opens each file and confirms that it is readable and has at least 1 row of data.
    Files that do not meet these criteria are removed from the list and reported
    in the processing history as information. First few lines are expected to contain

    ; Version: 1.2.4                        # expect 17 chars
    ; SEN55 77.. serial number              # expect 25 chars
    ts, ... the list of column names        # expect 109 chars
    2024-08-08 00:00:00, ... values         # expect > 0 chars

    Args:
        s (dict): structure containing list of files to check
    Returns:
        s (dict): updated csv list and add to 'qa' section reflecting the result of this check
    """
    drop_list = list()
    for f in s["t"]["file_list"]:
        # failure only if < 4 lines
        try:
            with open(f, "r") as this_f:
                for n in range(4):
                    r = this_f.readline()  # can print during debugging
                    msg = f"  line {n}: {len(r)} chars, {r}"
                    utils_logger.debug(msg)
            if len(r) < 21:  # expect closer to 140, but 21 will cover the timestamp
                msg = f"File is < 4 lines, drop it. {f}"
                utils_logger.debug(msg)
                drop_list.append(f)
        except UnicodeDecodeError as e:
            emsg = f"File contains an invalid byte in the first 4 lines and should be dropped...{f}"
            emsg += f" e is {e.reason}"
            utils_logger.warning(emsg)
            drop_list.append(f)

        except Exception as e:
            emsg = f"File contains a read error in the first 4 lines and should be dropped...{f}"
            emsg += f" e is {e}"
            drop_list.append(f)
            utils_logger.warning(emsg)

    s["t"]["file_drops"] = drop_list
    keep_list = [x for x in s["t"]["file_list"] if x not in drop_list]
    msg = f"drop_short_files: orig list was {len(s['t']['file_list'])} and drop_list is {len(drop_list)}"
    utils_logger.debug(msg)

    s["t"]["file_list"] = keep_list
    msg = f"...final list is {len(s['t']['file_list'])}"
    utils_logger.debug(msg)

    return s


def pipeline_qa_csv_namedelta_to_timestamp1(s):
    """Opens each file and compares the filename (which is basically a timestamp) with
    the timestamp of the first row of data. This timedelta should be within the specified
    tolerance (default is 10 seconds).
    If any file has a timedelta out of range, the qa flag is set to False, and the final data
    will not be exported. All contents of the folder will need to be reviewed.
    Assumes all files < 4 lines have already been removed, there should exist at least 1 data row.

    Args:
        s (dict): structure containing list of files to check
    Returns:
        s (dict): updated to 'qa' section reflecting the result of this check
    """
<<<<<<< HEAD
    s['qa']['csv_fname_to_first_timestamps_checked']['ok'] = True  # until find one that's false

    for f in s['t']['file_list']:
        first_timestring = read_single_csv_first_data(f).split(',')[0]  # returns first line
        # check if the timestamp is valid; if not, handle the error here and return False
        if (isValidTimestring(first_timestring)):
=======
    s["qa"]["csv_fname_to_first_timestamps_checked"][
        "ok"
    ] = True  # until find one that's false

    for f in s["t"]["file_list"]:
        first_timestring = read_single_csv_first_data(f).split(",")[
            0
        ]  # returns first line
        # check if the timestamp is valid; if not, handle the error here and return False
        if isValidTimestring(first_timestring):
>>>>>>> 15e81858
            # dto = get_datetime_from_timestr(first_timestring)
            fname_tdelta_ok = audit_csv_namedelta(f, first_timestring)
        else:
            fname_tdelta_ok = False  # if invalid, then can't check, so fails

<<<<<<< HEAD
        if (not fname_tdelta_ok):
            eh(s, f'First timestamp {first_timestring} does not make sense with filename {f}')
            s['qa']['csv_fname_to_first_timestamps_checked']['ok'] = False

    s['qa']['csv_fname_to_first_timestamps_checked']['set_by'] = inspect.stack()[0][3]
=======
        if not fname_tdelta_ok:
            eh(
                s,
                f"First timestamp {first_timestring} does not make sense with filename {f}",
            )
            s["qa"]["csv_fname_to_first_timestamps_checked"]["ok"] = False

    s["qa"]["csv_fname_to_first_timestamps_checked"]["set_by"] = inspect.stack()[0][3]
>>>>>>> 15e81858

    return s


def audit_csv_namedelta(name_str, first_timestamp_str, tol=10):
    """Checks first timestamp relative to filename and ensures < tolerance seconds
    Assumes: first timestamp is valid
    Anything longer may be an indication of an incorrectly renamed file.

    Args:
        name_str (string): name of the file including the timestamp
        first_timestamp_str (string): first timestamp of the file as a string
        tol (integer): timedelta tolerance in seconds
    Returns:
        boolean - True if ok, else False
    """
    stem = get_filename_stem(name_str)
    filename_as_dt = get_datetime_from_fname(stem)

    t1_as_dt = get_datetime_from_timestr(first_timestamp_str)
    time_gap = t1_as_dt - filename_as_dt  # must be positive number less than tolerance
    dt_tolerance = timedelta(seconds=tol)

<<<<<<< HEAD
    if ((time_gap < dt_tolerance) and (-1 * dt_tolerance < time_gap)):
=======
    if (time_gap < dt_tolerance) and (-1 * dt_tolerance < time_gap):
>>>>>>> 15e81858
        # print(f'OK fname {fstem} to first timestamp {t1} is delta {delta_time}')
        return True
    else:
        return False<|MERGE_RESOLUTION|>--- conflicted
+++ resolved
@@ -17,13 +17,8 @@
 utils_logger = logging.getLogger('es.utils')
 
 # To provide a working start date and a sanity check date with 24 hr margin
-<<<<<<< HEAD
 CONST_STUDY_START = '2023-07-01'
 CONST_DEFAULT_VISIT = '2023-07-02'
-=======
-CONST_STUDY_START = "2023-07-01"
-CONST_DEFAULT_VISIT = "2023-07-02"
->>>>>>> 15e81858
 # Thresholds for QA, filtering
 CONST_NUMCOLS_RAWCSV = 22  # 22 data fields in each row
 CONST_MIN_DATA_LINES = 12 * 2  # 12 rows per min, so about 2 minutes
@@ -51,21 +46,12 @@
     if os.path.isdir(input_path):  # is a folder, so search inside for *.csv
         csv_file_list = sorted(glob.glob(input_path + "/*.csv"))
     elif os.path.isfile(input_path):  # single file that is a .csv
-<<<<<<< HEAD
         if (input_path[-4:] == ".csv"):
             csv_file_list = [input_path]
         else:  # single file that is not *.csv
             utils_logger.info(f'Single file but not a csv: {input_path}')
     else:
         utils_logger.info(f'Neither a single file nor a folder: {input_path}')
-=======
-        if input_path[-4:] == ".csv":
-            csv_file_list = [input_path]
-        else:  # single file that is not *.csv
-            utils_logger.info(f"Single file but not a csv: {input_path}")
-    else:
-        utils_logger.info(f"Neither a single file nor a folder: {input_path}")
->>>>>>> 15e81858
 
     return csv_file_list
 
@@ -99,11 +85,7 @@
             nnn:(esID, str)
             name of routine that set each of these
     """
-<<<<<<< HEAD
     folder_name = s['t']['input_path']
-=======
-    folder_name = s["t"]["input_path"]
->>>>>>> 15e81858
     basefile = os.path.basename(folder_name)
     items = basefile.split(sep)
 
@@ -159,13 +141,8 @@
         err_msg = f'No *.csv files found for input_path {s["t"]["input_path"]}'
         s = eh(s, err_msg)
 
-<<<<<<< HEAD
     s['t']['file_list'] = file_list
     s['t']['num_orig_files'] = len(file_list)
-=======
-    s["t"]["file_list"] = file_list
-    s["t"]["num_orig_files"] = len(file_list)
->>>>>>> 15e81858
     return s
 
 
@@ -190,7 +167,6 @@
     hdict['sen55_list'] = list()
 
     for h in header_list:
-<<<<<<< HEAD
         _, p, v = h.strip().split(' ')
 
         if p == 'Version:':
@@ -199,16 +175,6 @@
             hdict['sen55_list'].append(v)
         else:  # unknown or unexpected element, possibly a corrupted byte
             msg = f'Header line unexpected: {h}'
-=======
-        _, p, v = h.strip().split(" ")
-
-        if p == "Version:":
-            hdict["fw_version_list"].append(v)
-        elif p == "SEN55":
-            hdict["sen55_list"].append(v)
-        else:  # unknown or unexpected element, possibly a corrupted byte
-            msg = f"Header line unexpected: {h}"
->>>>>>> 15e81858
             utils_logger.warning(msg)
 
     return hdict
@@ -222,7 +188,6 @@
     Returns:
         s (dict) updated
     """
-<<<<<<< HEAD
     filter_level = s['r']['filter_level']
 
     header_list, column_dict, data_list, \
@@ -232,57 +197,28 @@
     s['t']['num_final_files'] = nf
 
     msg = f'hdict for debug:\n\n**** hdict\n {hdict}'
-=======
-    filter_level = s["r"]["filter_level"]
-
-    header_list, column_dict, data_list, err_dict, nd, nf = read_files(
-        s["t"]["file_list"], filter_level=filter_level
-    )
-    hdict = split_header_list(header_list)
-    s["t"]["num_orig_data_lines"] = nd
-    s["t"]["num_final_files"] = nf
-
-    msg = f"hdict for debug:\n\n**** hdict\n {hdict}"
->>>>>>> 15e81858
     utils_logger.debug(msg)
 
     # expecting fw_version_list, sen55_list in hdict keys
     for k, v in hdict.items():
-<<<<<<< HEAD
         s['t'][k] = v
 
     # qa_header will check that the column headers from the files all match
     s['t']['column_dict'] = column_dict
     s['t']['col_name_list'] = list(column_dict.values())
-=======
-        s["t"][k] = v
-
-    # qa_header will check that the column headers from the files all match
-    s["t"]["column_dict"] = column_dict
-    s["t"]["col_name_list"] = list(column_dict.values())
->>>>>>> 15e81858
 
     m = f'col_name_list has {len(s["t"]["col_name_list"])} items:  {s["t"]["col_name_list"]}'
     utils_logger.debug(m)
 
-<<<<<<< HEAD
     s['t']['data_list'] = data_list
     s['t']['err_dict_from_read_files'] = err_dict
-=======
-    s["t"]["data_list"] = data_list
-    s["t"]["err_dict_from_read_files"] = err_dict
->>>>>>> 15e81858
 
     return s
 
 
 def pipeline_get_outfile_name(s):
     """Assemble the outfile name
-<<<<<<< HEAD
         CAUTION: does not currently check that output_folder exists
-=======
-    CAUTION: does not currently check that output_folder exists
->>>>>>> 15e81858
     """
     s['t']['outfile_posixpath'] = Path(f'{s["t"]["output_folder"]}/{s["t"]["pppp_fname"]}_ENV.csv')
     return s
@@ -295,7 +231,6 @@
         p_visit = visit_dict[s['t']['pppp_fname']]
 
         # pppp is presumed correct since it exists in visit_dict
-<<<<<<< HEAD
         s['r']['pppp'] = s['t']['pppp_fname']
         s['r']['location'] = p_visit['location']
         if 'export_group' in p_visit.keys():
@@ -304,16 +239,6 @@
             s['r']['export_group'] = 'TBD'
         s['qa']['pppp_in_visit_dict']['ok'] = True
         s['qa']['pppp_in_visit_dict']['set_by'] = inspect.stack()[0][3]
-=======
-        s["r"]["pppp"] = s["t"]["pppp_fname"]
-        s["r"]["location"] = p_visit["location"]
-        if "export_group" in p_visit.keys():
-            s["r"]["export_group"] = p_visit["export_group"]
-        else:
-            s["r"]["export_group"] = "TBD"
-        s["qa"]["pppp_in_visit_dict"]["ok"] = True
-        s["qa"]["pppp_in_visit_dict"]["set_by"] = inspect.stack()[0][3]
->>>>>>> 15e81858
 
     else:
         p_visit = visit_dict['0000']
@@ -322,11 +247,7 @@
         s['qa']['pppp_in_visit_dict']['ok'] = False
         s['qa']['pppp_in_visit_dict']['set_by'] = inspect.stack()[0][3]
 
-<<<<<<< HEAD
     s['t']['p_visit'] = p_visit  # save all items in the visit dict
-=======
-    s["t"]["p_visit"] = p_visit  # save all items in the visit dict
->>>>>>> 15e81858
 
     return s
 
@@ -350,15 +271,9 @@
         trim_nlines (int): number of lines to chop
     """
     found_chop = False
-<<<<<<< HEAD
     if (len(data_list) < 2):
         return False, 0  # found_chop cannot be found, trim_nlines is 0
     tstr0 = data_list[0].split(',')[0]  # string
-=======
-    if len(data_list) < 2:
-        return False, 0  # found_chop cannot be found, trim_nlines is 0
-    tstr0 = data_list[0].split(",")[0]  # string
->>>>>>> 15e81858
     timestamp0 = get_datetime_from_timestr(tstr0)  # datetime
 
     done_finding_gaps = False
@@ -376,15 +291,9 @@
         if (t_delta) > min_gap_delta:
             done_finding_gaps = True
             found_chop = True
-<<<<<<< HEAD
             m = f'...reached max_t_delta at line {n}'
             utils_logger.debug(m)
         elif (n > max_lines):
-=======
-            m = f"...reached max_t_delta at line {n}"
-            utils_logger.debug(m)
-        elif n > max_lines:
->>>>>>> 15e81858
             done_finding_gaps = True
 
         last_timestamp = this_timestamp
@@ -410,17 +319,10 @@
     if ('data_list' not in list(s['t'].keys())) or (len(s['t']['data_list']) < 1):
         # no filter needed... there is no data
         return s
-<<<<<<< HEAD
     filter_level = s['r']['filter_level']
     if (filter_level < 2):  # this routine only does filtering level 2 and up
         # lvl 2 gets num_rows updated; do this here
         s['r']['num_rows'] = len(s['t']['data_list'])
-=======
-    filter_level = s["r"]["filter_level"]
-    if filter_level < 2:  # this routine only does filtering level 2 and up
-        # lvl 2 gets num_rows updated; do this here
-        s["r"]["num_rows"] = len(s["t"]["data_list"])
->>>>>>> 15e81858
         return s
 
     # create tdelta constants
@@ -432,7 +334,6 @@
     #  only remove files within 1 hour of first saved data
     #  only remove files shorter than 30 minutes
     done_finding_gaps = False
-<<<<<<< HEAD
     first_tstr = s['t']['data_list'][0].split(',')[0]  # string; 1st timestr in collected data
 
     while (not done_finding_gaps):
@@ -455,42 +356,10 @@
                     msg1 = 'meets requirement of not removing too much; begin trimming'
                     msg2 = f' data_list before: {len(s['t']['data_list'])}'
                     msg3 = f'   first row is {s['t']['data_list'][0]}'
-=======
-    first_tstr = s["t"]["data_list"][0].split(",")[
-        0
-    ]  # string; 1st timestr in collected data
-
-    while not done_finding_gaps:
-        # only look for another chop if we aren't already 1 hr past first data
-        new_first_tstr_would_be = s["t"]["data_list"][0].split(",")[0]
-        tdelta_from_orig = get_elapsed_time(first_tstr, new_first_tstr_would_be)
-        n_datalines = len(
-            s["t"]["data_list"]
-        )  # if very few left, not point in looking for more to remove
-        if (tdelta_from_orig < max_removal_span) and (n_datalines > 0):
-            # haven't already removed an hour, OK to keep looking as long as there a lines to consider
-            found_chop, nline = find_short_run(
-                s["t"]["data_list"], min_gap_delta=min_gap_for_rm
-            )
-            # evaluate the findings
-            msg = f"found_chop; nline is {nline}; evaluating impact..."
-            utils_logger.debug(msg)
-            if found_chop:
-                # new_first_tstr_would_be = s['t']['data_list'][nline].split(',')[0]
-                # tdelta_from_orig = get_elapsed_time(first_tstr, new_first_tstr_would_be)
-
-                if (
-                    nline < max_rm_lines
-                ):  # only if chop is < max number of removal lines
-                    msg1 = "meets requirement of not removing too much; begin trimming"
-                    msg2 = f" data_list before: {len(s['t']['data_list'])}"
-                    msg3 = f"   first row is {s['t']['data_list'][0]}"
->>>>>>> 15e81858
                     utils_logger.debug(msg1)
                     utils_logger.debug(msg2)
                     utils_logger.debug(msg3)
 
-<<<<<<< HEAD
                     new_data_list = s['t']['data_list'][nline:]
                     s['t']['data_list'] = new_data_list
 
@@ -499,25 +368,12 @@
                     utils_logger.debug(msg1 + msg2)
                 else:  # removal would be too large
                     done_finding_gaps = True  # only finding ones that are too much removal
-=======
-                    new_data_list = s["t"]["data_list"][nline:]
-                    s["t"]["data_list"] = new_data_list
-
-                    msg1 = f" data_list after: {len(s['t']['data_list'])}"
-                    msg2 = f"   first row is {s['t']['data_list'][0]}"
-                    utils_logger.debug(msg1 + msg2)
-                else:  # removal would be too large
-                    done_finding_gaps = (
-                        True  # only finding ones that are too much removal
-                    )
->>>>>>> 15e81858
             else:  # did not find a chop
                 done_finding_gaps = True
         else:  # met or exceed max time span chop
             done_finding_gaps = True
 
     # update number of observations
-<<<<<<< HEAD
     if 'r' not in list(s.keys()):
         s['r']['num_rows'] = 0  # ToDo: what was this trying to accomplish?
 
@@ -525,15 +381,6 @@
     utils_logger.debug(msg)
 
     s['r']['num_rows'] = len(s['t']['data_list'])
-=======
-    if "r" not in list(s.keys()):
-        s["r"]["num_rows"] = 0  # ToDo: what was this trying to accomplish?
-
-    msg = f" replacing former row count of {s['r']['num_rows']} with new count of {len(s['t']['data_list'])}"
-    utils_logger.debug(msg)
-
-    s["r"]["num_rows"] = len(s["t"]["data_list"])
->>>>>>> 15e81858
 
     return s
 
@@ -599,7 +446,6 @@
 
     # data and reported dates may be correct, but env sensor start cannot be inferred
     # if appt and visit dates do not match
-<<<<<<< HEAD
     if (s["t"]['p_visit']['av_dates_match'] is False):
         s['qa']['appt_and_visit_dates_match']['ok'] = False
     else:
@@ -610,18 +456,6 @@
     s['qa']['return_date_not_in_future']['set_by'] = inspect.stack()[0][3]
     s['qa']['visit_date_before_return_date']['set_by'] = inspect.stack()[0][3]
     s['qa']['appt_and_visit_dates_match']['set_by'] = inspect.stack()[0][3]
-=======
-    if s["t"]["p_visit"]["av_dates_match"] is False:
-        s["qa"]["appt_and_visit_dates_match"]["ok"] = False
-    else:
-        s["qa"]["appt_and_visit_dates_match"]["ok"] = True
-
-    s["qa"]["es_data_ok"]["set_by"] = inspect.stack()[0][3]
-    s["qa"]["visit_date_in_study_range"]["set_by"] = inspect.stack()[0][3]
-    s["qa"]["return_date_not_in_future"]["set_by"] = inspect.stack()[0][3]
-    s["qa"]["visit_date_before_return_date"]["set_by"] = inspect.stack()[0][3]
-    s["qa"]["appt_and_visit_dates_match"]["set_by"] = inspect.stack()[0][3]
->>>>>>> 15e81858
 
     return s
 
@@ -709,7 +543,6 @@
         num_orig_data_lines += nlines
 
         # F0 - files with no data are always removed
-<<<<<<< HEAD
         if (nlines == 0):  # oops... this was 2, should have been == 0
             msg = f'file {idx} is too short; remove. fname is {fname}'
             utils_logger.info(msg)
@@ -730,28 +563,6 @@
             msg = f'file #{idx} has {nlines} rows {date_first} to {date_last} fname is {fname}'
             utils_logger.info(msg)
 
-=======
-        if nlines == 0:  # oops... this was 2, should have been == 0
-            msg = f"file {idx} is too short; remove. fname is {fname}"
-            utils_logger.info(msg)
-            f_err_dict["short file"] = f"{nlines} lines"
-            keep_file_data = False
-
-        # F1 - files shorter than the CONST_MIN_DATA_LINES are removed (~ 2 mins)
-        if filter_level > 0:
-            if nlines < CONST_MIN_DATA_LINES:
-                msg = f"data_list < 2 for {fname}; may be an empty file"
-                utils_logger.info(msg)
-                keep_file_data = False
-
-        # check date span if we're keeping the file
-        if keep_file_data:
-            date_first = data_list[0].split(",")[0]
-            date_last = data_list[-1].split(",")[0]
-            msg = f"file #{idx} has {nlines} rows {date_first} to {date_last} fname is {fname}"
-            utils_logger.info(msg)
-
->>>>>>> 15e81858
             if date_prev is None:
                 date_prev = date_last
             else:
@@ -768,38 +579,19 @@
         err_dict[fname_short] = f_err_dict
 
         # need to append them if we want to keep them...
-<<<<<<< HEAD
         if (keep_file_data):
-=======
-        if keep_file_data:
->>>>>>> 15e81858
             num_final_files += 1
             header_list_all.extend(header_list)
             data_list_all.extend(data_list)
             column_dict_all[fname_short] = column_dict
 
-<<<<<<< HEAD
     return header_list_all, column_dict_all, data_list_all, err_dict, num_orig_data_lines, num_final_files
-=======
-    return (
-        header_list_all,
-        column_dict_all,
-        data_list_all,
-        err_dict,
-        num_orig_data_lines,
-        num_final_files,
-    )
->>>>>>> 15e81858
 
 
 def isValidTimestring(time_string):
     """T/F check whether string is YYYY-MM-DD HH:mm:ss"""
     dto = get_datetime_from_timestr(time_string)
-<<<<<<< HEAD
     if (dto is False):
-=======
-    if dto is False:
->>>>>>> 15e81858
         return False
     else:  # is a datetime object, but not planning to use it; just need yes/no
         return True
@@ -825,7 +617,6 @@
             updated last_timestr should be
     """
     CONST_TDELTA_0 = timedelta(seconds=0)
-<<<<<<< HEAD
     return_dict = {'ok_to_append': False, 'last_timestr': last_timestr}  # defaults
 
     fields = [str(x) for x in myline.split(',')]
@@ -837,26 +628,12 @@
         t_delta = get_elapsed_time(last_timestr, tstr)
         emsg = f"TimestampRetro {last_timestr} then {tstr} in {fname} at line {ngood_rows + 1}"
         assert (t_delta > CONST_TDELTA_0), emsg
-=======
-    return_dict = {"ok_to_append": False, "last_timestr": last_timestr}  # defaults
-
-    fields = [str(x) for x in myline.split(",")]
-    tstr = fields[0]
-    if not isValidTimestring(tstr):
-        return return_dict
-
-    if last_timestr != "TBD":
-        t_delta = get_elapsed_time(last_timestr, tstr)
-        emsg = f"TimestampRetro {last_timestr} then {tstr} in {fname} at line {ngood_rows + 1}"
-        assert t_delta > CONST_TDELTA_0, emsg
->>>>>>> 15e81858
         # if t_delta < 0:  # going backwards in time!
         #     # break out of the for loop and throw away from this line to the end of the file
         #     err_msg = f'TimestampRetro {tstr} in {fname} at line {ngood_rows + 1}, omitting bad line and remainder of file.'
         #     utils_logger.info(err_msg)
         #     err_dict['TimestampRetro'] = f'{tstr}  at line {ngood_rows + 1}'
         #     break  # skip the data_list.append()
-<<<<<<< HEAD
     if (len(fields) != CONST_NUMCOLS_RAWCSV):
         err_msg = f'IncorrectFieldCount in {fname} at line {ngood_rows + 1}, omitting bad line.'
         utils_logger.info(err_msg)
@@ -867,20 +644,6 @@
         # note the timestamp; any subsequent line in this file that is earlier signals an error
         last_timestr = tstr  # update this after reading and adjusting
         return_dict['last_timestr'] = tstr
-=======
-    if len(fields) != CONST_NUMCOLS_RAWCSV:
-        err_msg = f"IncorrectFieldCount in {fname} at line {ngood_rows + 1}, omitting bad line."
-        utils_logger.info(err_msg)
-        err_dict["IncorrectFieldCount"] = (
-            f"line {ngood_rows + 1}"  # ToDo: decide if this needs to be returned or removed
-        )
-    else:  # count of fields is ok, line wasn't extremely long, line not corrupted
-        # data_list.append(myline)
-        return_dict["ok_to_append"] = True
-        # note the timestamp; any subsequent line in this file that is earlier signals an error
-        last_timestr = tstr  # update this after reading and adjusting
-        return_dict["last_timestr"] = tstr
->>>>>>> 15e81858
     return return_dict
 
 
@@ -944,21 +707,11 @@
                         utils_logger.info(msg)
                     else:  # after header and col names, should get the data
                         # create a subroutine to parse data row to handle all the corner case errors
-<<<<<<< HEAD
                         return_dict = parse_data_row(myline, last_timestr, ngood_rows, fname, err_dict)
 
                         if return_dict['ok_to_append']:
                             data_list.append(myline)
                         last_timestr = return_dict['last_timestr']
-=======
-                        return_dict = parse_data_row(
-                            myline, last_timestr, ngood_rows, fname, err_dict
-                        )
-
-                        if return_dict["ok_to_append"]:
-                            data_list.append(myline)
-                        last_timestr = return_dict["last_timestr"]
->>>>>>> 15e81858
 
         # option to group them as (UnicodeDecodeError, nameofotherError)
         except UnicodeDecodeError as e:
@@ -971,13 +724,7 @@
             utils_logger.info(f'Reason: {e.reason}')
         # custom exceptions
         except AssertionError as e:
-<<<<<<< HEAD
             err_msg = f'CUSTOM_EXCEPTION {e}; remaining lines in file will be discarded.'
-=======
-            err_msg = (
-                f"CUSTOM_EXCEPTION {e}; remaining lines in file will be discarded."
-            )
->>>>>>> 15e81858
             utils_logger.warning(err_msg)
 
     return sen55_id, header_list, column_string, data_list, err_dict
@@ -1099,15 +846,9 @@
         fdate_obj = datetime_from_timestampstr('2023-11-18 00:19:23')
     """
     try:
-<<<<<<< HEAD
         datetime_object = datetime.strptime(t_str, '%Y-%m-%d %H:%M:%S')  # 4 digit Year
     except Exception as e:
         print(f'bad timestamp {e}')
-=======
-        datetime_object = datetime.strptime(t_str, "%Y-%m-%d %H:%M:%S")  # 4 digit Year
-    except Exception as e:
-        print(f"bad timestamp {e}")
->>>>>>> 15e81858
         return False
 
     return datetime_object
@@ -1115,15 +856,9 @@
 
 def isValid_pID(pid):
     """Valid participant IDs are 4 digit numbers between 1000 and 9999 saved as strings.
-<<<<<<< HEAD
         Args:
             pid (string): valid if between 1001 and 9999
         Returns: True / False
-=======
-    Args:
-        pid (string): valid if between 1001 and 9999
-    Returns: True / False
->>>>>>> 15e81858
     """
     if pid == 'NPID':
         return False
@@ -1205,13 +940,8 @@
                 elif myline[:2] == "ts":  # list of column names
                     cols = [str(x) for x in myline.strip("'").split(',')]
                     num_cols = len(cols)  # expecting 22 at this time
-<<<<<<< HEAD
                     if (num_cols != CONST_NUMCOLS_RAWCSV):
                         msg = f'File {f} has {num_cols} in header instead of {CONST_NUMCOLS_RAWCSV}'
-=======
-                    if num_cols != CONST_NUMCOLS_RAWCSV:
-                        msg = f"File {f} has {num_cols} in header instead of {CONST_NUMCOLS_RAWCSV}"
->>>>>>> 15e81858
                         utils_logger.error(msg)
                         # short data lines are handled elsewhere; unclear if short header is an issue
                 else:  # after header and col names, should get the data
@@ -1241,21 +971,10 @@
                             tnow_as_dt = get_datetime_from_timestr(ts)
                             tdelta = tnow_as_dt - tprev_as_dt
 
-<<<<<<< HEAD
                             if ((tdelta > timedelta(seconds=1)) and (tdelta < timedelta(seconds=15))):
                                 pass  # pass if time is more than 1 second or less than 15 seconds
                             else:
                                 utils_logger.info(f'{fname} prev {most_recent_timestamp} now {ts} --> bad delta {tdelta} at {ngood_rows}')
-=======
-                            if (tdelta > timedelta(seconds=1)) and (
-                                tdelta < timedelta(seconds=15)
-                            ):
-                                pass  # pass if time is more than 1 second or less than 15 seconds
-                            else:
-                                utils_logger.info(
-                                    f"{fname} prev {most_recent_timestamp} now {ts} --> bad delta {tdelta} at {ngood_rows}"
-                                )
->>>>>>> 15e81858
                                 nbad_time_increase += 1
 
                             most_recent_timestamp = ts  # save current timestep for use as prev on next go around
@@ -1351,7 +1070,6 @@
     # Create a minimal dict with unused participant ID 0000 only.
     # this permits other checks to provide feedback on the data content even though
     # processing cannot yet be finalized
-<<<<<<< HEAD
     default_visit_entry = {'site': 'no_site',
                            'visit_appt_time': '2023-07-02 14:00',
                            'appt_date': '2023-07-02',
@@ -1394,75 +1112,11 @@
             # convert appointment date and time to just date; flag if appt and visit match
             df['appt_date'] = df.apply(lambda row: row['visit_appt_time'].split(' ')[0], axis=1)
             df['av_dates_match'] = df.apply(lambda row: True if row['appt_date'] == row['visit_date'] else False, axis=1)
-=======
-    default_visit_entry = {
-        "site": "no_site",
-        "visit_appt_time": "2023-07-02 14:00",
-        "appt_date": "2023-07-02",
-        "visit_date": "2023-07-02",
-        "av_dates_match": True,
-        "export_group": "TBD",
-        "esID": "000",
-        "return_date": "TBD",
-        "location": "TBD",
-        "es_data_ok": "yes",
-    }
-    visit_dict = dict()
-    utils_logger.info(f"Using visit_csv {visit_csv}")
-
-    if visit_csv is None:
-        visit_dict = {"0000": default_visit_entry}
-    else:
-        try:
-            df = pd.read_csv(
-                visit_csv, dtype={"studyid": str, "dvenvsn": str}  # participant ID pppp
-            )  # env sensor ID nnn
-            utils_logger.info(f"Visit csv orig has columns: {df.columns}")
-
-            df = df.rename(
-                columns={
-                    "studyid": "pid",
-                    "siteid": "site",
-                    "visdat": "visit_appt_time",  # includes time
-                    "pacmpdat": "visit_date",
-                    "dvenvendat": "return_date",
-                    "dvenvdwnd": "es_data_ok",
-                    "dvenvsn": "esID",
-                    "dvenvlocn": "location",
-                }
-            )
-
-            df = df.drop(
-                columns=[
-                    "dvenvenyn",
-                    "dvenvyn",
-                    "dvenvstcrcid",
-                    "dvamwstcrcid",
-                    "dvamwendwnd",
-                    "dvamwenhand",
-                    "dvamwendhand",
-                ]
-            )
-
-            # replace empty values with 'TBD' to avoid having to test for nan later
-            tbd_cols = ["return_date", "es_data_ok", "location"]
-            df[tbd_cols] = df[tbd_cols].fillna("TBD")
-
-            # convert appointment date and time to just date; flag if appt and visit match
-            df["appt_date"] = df.apply(
-                lambda row: row["visit_appt_time"].split(" ")[0], axis=1
-            )
-            df["av_dates_match"] = df.apply(
-                lambda row: True if row["appt_date"] == row["visit_date"] else False,
-                axis=1,
-            )
->>>>>>> 15e81858
 
             # ensure esID is a 3-char string
             def nnn_to_3char(x):
                 x_str = str(x)
                 if len(x_str) < 3:
-<<<<<<< HEAD
                     x_str = '0' + x_str
                 # print(f'esID value is now .{x_str}.')
                 return x_str
@@ -1488,38 +1142,6 @@
 
     # in all cases, add default. if visit_csv failed, it will be the only entry
     visit_dict['0000'] = default_visit_entry  # use for pid not in dict
-=======
-                    x_str = "0" + x_str
-                # print(f'esID value is now .{x_str}.')
-                return x_str
-
-            df["esID"] = df.apply(lambda x: nnn_to_3char(x["esID"]), axis=1)
-
-            # new file uses 1.0 and 0.0 instead of 'yes' 'ok' and 'no'
-            df["es_data_ok"] = df.apply(
-                lambda x: "yes" if x["es_data_ok"] == 1.0 else "no", axis=1
-            )
-
-            visit_dict = df.set_index("pid").T.to_dict()
-
-            # replace characters in the location text that need to be reserved for other files
-            for v in visit_dict.values():
-                orig_loc = v["location"]
-                new_loc = orig_loc.replace(":", " ")  # : is used in the self-doc header
-                new_loc = new_loc.replace("\t", " ")  # \t is used in the manifest.tsv
-                # new_loc = new_loc.replace('L','l')  # just for testing
-                v["location"] = new_loc
-
-        except Exception as e:  # most likely FileNotFoundError
-            str1 = f"{e}"
-            str2 = "relying on default_dict with key 0000 only"
-            utils_logger.error(
-                f"Unable to build visit_dict from {visit_csv} due to {str1}; {str2}"
-            )
-
-    # in all cases, add default. if visit_csv failed, it will be the only entry
-    visit_dict["0000"] = default_visit_entry  # use for pid not in dict
->>>>>>> 15e81858
 
     return visit_dict
 
@@ -1537,11 +1159,7 @@
         pdict = visit_dict[pid]
         return str(pdict['esID'])
     else:
-<<<<<<< HEAD
         return f'No such ID {pid} in visit_dict'
-=======
-        return f"No such ID {pid} in visit_dict"
->>>>>>> 15e81858
 
 
 def get_datetime_from_visit_date(date_string, offset_hours=13):
@@ -1558,13 +1176,8 @@
         adjusted date as a date_string, e.g. '2024-05-21 13:00:00'
     """
 
-<<<<<<< HEAD
     if date_string == 'TBD':
         return 'TBD'
-=======
-    if date_string == "TBD":
-        return "TBD"
->>>>>>> 15e81858
     else:
         try:
             # no hour in date_string, so make it 1 p.m. for all cases
@@ -1612,11 +1225,7 @@
     found_first_ts_line = -1
     # fopen_ok = False
 
-<<<<<<< HEAD
     with open(fname, 'r') as f:
-=======
-    with open(fname, "r") as f:
->>>>>>> 15e81858
         # fopen_ok = True
         try:
             for line in f:
@@ -1632,21 +1241,12 @@
         except UnicodeDecodeError as e:
             # Exception has occurred: UnicodeDecodeError
             # 'utf-8' codec can't decode byte 0xf1 in position 98320: invalid continuation byte
-<<<<<<< HEAD
             utils_logger.error(f'Reason: {e.reason}')
             print(f'DEBUG: UnicodeDecodeError in {f} at ngood_rows {ngood_rows}')
 
     if (found_first_ts_line < 3):
         # this can happen with a short file that contains no data
         emsg = f'DEBUG: Problem getting to timestamp in {f}'
-=======
-            utils_logger.error(f"Reason: {e.reason}")
-            print(f"DEBUG: UnicodeDecodeError in {f} at ngood_rows {ngood_rows}")
-
-    if found_first_ts_line < 3:
-        # this can happen with a short file that contains no data
-        emsg = f"DEBUG: Problem getting to timestamp in {f}"
->>>>>>> 15e81858
         utils_logger.error(emsg)
         print(emsg)
 
@@ -1685,11 +1285,7 @@
         if isInTimeWindow(fname_as_datetime, visit_datetime, return_datetime):
             pass
         else:
-<<<<<<< HEAD
             msg = f'File in csv_list is outside observation window: {cfile}'
-=======
-            msg = f"File in csv_list is outside observation window: {cfile}"
->>>>>>> 15e81858
             utils_logger.debug(msg)
             count_out_of_window_files += 1
             exclude_list.append(cfile)
@@ -1698,7 +1294,6 @@
     s['t']['file_list'] = sorted(final_list)
 
     # record number of files tossed out
-<<<<<<< HEAD
     if (count_out_of_window_files > 0):
         wndw = f'{s["t"]['p_visit']['visit_date']} - {s["t"]['p_visit']['return_date']}'
         wndw = f'{visit_datetime} - {return_datetime}'
@@ -1757,16 +1352,6 @@
     msg = f'...final list is {len(s['t']['file_list'])}'
     utils_logger.debug(msg)
 
-=======
-    if count_out_of_window_files > 0:
-        wndw = f"{s['t']['p_visit']['visit_date']} - {s['t']['p_visit']['return_date']}"
-        wndw = f"{visit_datetime} - {return_datetime}"
-        exc_short = [x.split("/")[-1] for x in exclude_list]
-        estr = ",".join(exc_short)
-        s["t"]["conversion_issues"].append(
-            f"INFO: {len(exclude_list)} files were outside the observation window {wndw} and removed. {estr}"
-        )
->>>>>>> 15e81858
     return s
 
 
@@ -1835,46 +1420,22 @@
     Returns:
         s (dict): updated to 'qa' section reflecting the result of this check
     """
-<<<<<<< HEAD
     s['qa']['csv_fname_to_first_timestamps_checked']['ok'] = True  # until find one that's false
 
     for f in s['t']['file_list']:
         first_timestring = read_single_csv_first_data(f).split(',')[0]  # returns first line
         # check if the timestamp is valid; if not, handle the error here and return False
         if (isValidTimestring(first_timestring)):
-=======
-    s["qa"]["csv_fname_to_first_timestamps_checked"][
-        "ok"
-    ] = True  # until find one that's false
-
-    for f in s["t"]["file_list"]:
-        first_timestring = read_single_csv_first_data(f).split(",")[
-            0
-        ]  # returns first line
-        # check if the timestamp is valid; if not, handle the error here and return False
-        if isValidTimestring(first_timestring):
->>>>>>> 15e81858
             # dto = get_datetime_from_timestr(first_timestring)
             fname_tdelta_ok = audit_csv_namedelta(f, first_timestring)
         else:
             fname_tdelta_ok = False  # if invalid, then can't check, so fails
 
-<<<<<<< HEAD
         if (not fname_tdelta_ok):
             eh(s, f'First timestamp {first_timestring} does not make sense with filename {f}')
             s['qa']['csv_fname_to_first_timestamps_checked']['ok'] = False
 
     s['qa']['csv_fname_to_first_timestamps_checked']['set_by'] = inspect.stack()[0][3]
-=======
-        if not fname_tdelta_ok:
-            eh(
-                s,
-                f"First timestamp {first_timestring} does not make sense with filename {f}",
-            )
-            s["qa"]["csv_fname_to_first_timestamps_checked"]["ok"] = False
-
-    s["qa"]["csv_fname_to_first_timestamps_checked"]["set_by"] = inspect.stack()[0][3]
->>>>>>> 15e81858
 
     return s
 
@@ -1898,11 +1459,7 @@
     time_gap = t1_as_dt - filename_as_dt  # must be positive number less than tolerance
     dt_tolerance = timedelta(seconds=tol)
 
-<<<<<<< HEAD
     if ((time_gap < dt_tolerance) and (-1 * dt_tolerance < time_gap)):
-=======
-    if (time_gap < dt_tolerance) and (-1 * dt_tolerance < time_gap):
->>>>>>> 15e81858
         # print(f'OK fname {fstem} to first timestamp {t1} is delta {delta_time}')
         return True
     else:

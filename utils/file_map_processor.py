import contextlib
import os
import tempfile
import config
import shutil
<<<<<<< HEAD
import azure.storage.filedatalake as azurelake
=======

>>>>>>> e4967556
import pathlib
import json


class FileMapProcessor:
    """Class for handling file processing"""

    def __init__(self, dependency_folder: str, ignore_file=None):

        self.file_map = []
        # where actually ignored files are stored in the array
        self.ignore_files = []
        self.dependency_folder = dependency_folder

        # Create a temporary folder on the local machine
        self.meta_temp_folder_path = tempfile.mkdtemp()

        file_map_download_path = os.path.join(
            self.meta_temp_folder_path, "file_map.json"
        )

        self.file_system_client = azurelake.FileSystemClient.from_connection_string(
            config.AZURE_STORAGE_CONNECTION_STRING,
            file_system_name="stage-1-container",
        )

        meta_blob_client = self.file_system_client.get_file_client(
            file_path=f"{dependency_folder}/file_map.json"
        )

        if ignore_file:
            # ignore File name coming from the ignore file path
            ignored_file_name = ignore_file.split("/")[-1]

            ignore_file_download_path = os.path.join(
                self.meta_temp_folder_path, ignored_file_name
            )
            ignore_meta_blob_client = self.file_system_client.get_file_client(
                 file_path=ignore_file
            )
            # Download the meta file for the pipeline
            with contextlib.suppress(Exception):
                with open(ignore_file_download_path, "wb") as data:
                    ignore_meta_blob_client.download_file().readinto(data)

                # Read the ignore file
                with open(ignore_file_download_path, "r") as f:
                    self.ignore_files = f.readlines()
            # Save trimmed file names
            self.ignore_files = [x.strip() for x in self.ignore_files]

        shutil.rmtree(self.meta_temp_folder_path)

        # Downloading file map
        with contextlib.suppress(Exception):
            with open(file_map_download_path, "wb") as data:
                meta_blob_client.download_file().readinto(data)

            # Load the meta file
            with open(file_map_download_path, "r") as f:
                self.file_map = json.load(f)

        for entry in self.file_map:
            # This is to delete the output files of files that are no longer in the input folder
            entry["seen"] = False

    def add_entry(self, path, input_last_modified):
        # Add files that do not exist in the array
        entry = [entry for entry in self.file_map if entry["input_file"] == path]
        if not entry:
            self.file_map.append(
                {
                    "input_file": path,
                    "output_files": [],
                    "input_last_modified": input_last_modified,
                    "seen": True,
                    "error": [],
                }
            )

    def file_should_process(self, path, input_last_modified) -> bool:
        """Check if the file has been modified since the last time it was
        processed and no errors exist during processing"""
        for entry in self.file_map:
            if entry["input_file"] == path:
                entry["seen"] = True

                t = input_last_modified.strftime("%Y-%m-%d %H:%M:%S+00:00")
                count_error = len(entry["error"])

                return t != entry["input_last_modified"] or count_error > 0

        return True

    def confirm_output_files(self, path, workflow_output_files, input_last_modified):
        # Add the new output files to the file map
        for entry in self.file_map:
            if entry["input_file"] == path:
                entry["output_files"] = workflow_output_files
                entry["input_last_modified"] = input_last_modified
                break

    def delete_preexisting_output_files(self, path):
        input_path = path
        # Delete the output files associated with the input file
        # We are doing a file level replacement
        for entry in self.file_map:
            if entry["input_file"] == input_path:
                for output_file in entry["output_files"]:
                    with contextlib.suppress(Exception):
                        output_blob_client = self.file_system_client.get_file_client(
                            file_path=output_file
                        )
                        output_blob_client.delete_file()
                break

    def delete_out_of_date_output_files(self):
        # Delete the output files that are no longer in the input folder
        for entry in self.file_map:
            if not entry["seen"]:
                for output_file in entry["output_files"]:
                    with contextlib.suppress(Exception):
                        output_blob_client = self.file_system_client.get_file_client(
                            file_path=output_file
                        )

                        output_blob_client.delete_file()

    def append_errors(self, error_exception, path):
        # This function appends errors to the json
        entry = [entry for entry in self.file_map if entry["input_file"] == path][0]
        entry["error"].append(error_exception)

    def clear_errors(self, path):
        # This function clear errors to the json
        entry = [entry for entry in self.file_map if entry["input_file"] == path][0]
        entry["error"] = []

    def remove_seen_flag_from_map(self):
        # Remove the entries that are no longer in the input folder
        self.file_map = [entry for entry in self.file_map if entry["seen"]]

        # Remove the seen flag from the file map
        for entry in self.file_map:
            del entry["seen"]

    def upload_json(self):
        # Write the file map to a file
        meta_temp_folder_path = tempfile.mkdtemp()

        file_map_file_path = os.path.join(meta_temp_folder_path, "file_map.json")

        with open(file_map_file_path, "w") as f:
            json.dump(self.file_map, f, indent=4, sort_keys=True, default=str)
        with open(file_map_file_path, "rb") as data:
            output_blob_client = self.file_system_client.get_file_client(
                file_path=f"{self.dependency_folder}/file_map.json",
            )

            # # delete the existing file map
            with contextlib.suppress(Exception):
                output_blob_client.delete_file()

            output_blob_client.upload_data(data, overwrite=True)
        shutil.rmtree(meta_temp_folder_path)

    def is_file_ignored(self, file_name, path) -> bool:
        return file_name in self.ignore_files or path in self.ignore_files

    def is_file_ignored_by_path(self, path) -> bool:
        for pattern in self.ignore_files:
            if pathlib.Path(path).match(pattern):
                return True

        return False

    def files_to_ignore(self, input_folder) -> bool:
        files_to_ignore = []

        # Using glob to get all files that match the ignore pattern
        for pattern in self.ignore_files:
            glob_pattern = os.path.join(input_folder, pattern)

            files_to_ignore.extend(glob.glob(glob_pattern))

        return files_to_ignore<|MERGE_RESOLUTION|>--- conflicted
+++ resolved
@@ -3,11 +3,7 @@
 import tempfile
 import config
 import shutil
-<<<<<<< HEAD
 import azure.storage.filedatalake as azurelake
-=======
-
->>>>>>> e4967556
 import pathlib
 import json
 

--- conflicted
+++ resolved
@@ -119,13 +119,8 @@
     # Download the meta file for the pipeline
     file_map_download_path = os.path.join(meta_temp_folder_path, "file_map.json")
 
-<<<<<<< HEAD
     # file_map = []
     file_processor = FileMapProcessor(dependency_folder)
-=======
-    file_map = []
-    file_processor = FileMapProcessor(dependency_folder, file_map)
->>>>>>> 43c85b7f
 
     # meta_blob_client = blob_service_client.get_blob_client(
     #     container="stage-1-container", blob=f"{dependency_folder}/file_map.json"
@@ -151,8 +146,8 @@
         log_idx = idx + 1
 
         # dev
-        if log_idx == 6:
-            break
+        # if log_idx == 6:
+        #     break
 
         # Create a temporary folder on the local machine
         temp_folder_path = tempfile.mkdtemp()

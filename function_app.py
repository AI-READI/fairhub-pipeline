"""Azure Function App for ETL pipeline."""
<<<<<<< HEAD
import json
=======

>>>>>>> 3510fe6c
import logging

import azure.functions as func

from publish_pipeline.generate_high_level_metadata.generate_changelog import (
    pipeline as generate_changelog_pipeline,
)
from publish_pipeline.generate_high_level_metadata.generate_dataset_description import (
    pipeline as generate_dataset_description_pipeline,
)
from publish_pipeline.generate_high_level_metadata.generate_datatype_dictionary import (
    pipeline as generate_datatype_dictionary_pipeline,
)
from publish_pipeline.generate_high_level_metadata.generate_discovery_metadata import (
    pipeline as generate_discovery_metadata_pipeline,
)
from publish_pipeline.generate_high_level_metadata.generate_license import (
    pipeline as generate_license_pipeline,
)
from publish_pipeline.generate_high_level_metadata.generate_readme import (
    pipeline as generate_readme_pipeline,
)
from publish_pipeline.generate_high_level_metadata.generate_study_description import (
    pipeline as generate_study_description_pipeline,
)
from publish_pipeline.register_doi.register_doi import pipeline as register_doi_pipeline
from stage_one.env_sensor_pipeline import pipeline as stage_one_env_sensor_pipeline
from stage_one.img_identifier_pipeline import (
    pipeline as stage_one_img_identifier_pipeline,
)
from utils import file_operations

app = func.FunctionApp()

logging.debug("Function app created")


@app.route(route="hello", auth_level=func.AuthLevel.ANONYMOUS)
def hello(req: func.HttpRequest) -> func.HttpResponse:
    """Return a simple hello world."""
    return func.HttpResponse("Hello world!!")


@app.route(route="echo", auth_level=func.AuthLevel.ANONYMOUS)
def echo(req: func.HttpRequest) -> func.HttpResponse:
    """Echo the request body back as a response."""
    return func.HttpResponse(req.get_body(), status_code=200, mimetype="text/plain")


@app.route(route="preprocess-stage-one-env-files", auth_level=func.AuthLevel.FUNCTION)
def preprocess_stage_one_env(req: func.HttpRequest) -> func.HttpResponse:
    """Reads the data in the stage-1-container. Each file name is added to a log file in the logs folder for the study.
    Will also create an output file with a modified name to simulate a processing step.
    POC so this is just a test to see if we can read the files in the stage-1-container.
    """

    try:
        stage_one_env_sensor_pipeline()
        return func.HttpResponse("Success", status_code=200, mimetype="text/plain")
    except Exception as e:
        print(f"Exception: {e}")
        return func.HttpResponse("Failed", status_code=500, mimetype="text/plain")


@app.route(
    route="preprocess-stage-one-files-n-test", auth_level=func.AuthLevel.FUNCTION
)
def preprocess_stage_one_n_test(req: func.HttpRequest) -> func.HttpResponse:
    """Reads the data in the stage-1-container. Each file name is added to a log file in the logs folder for the study.
    Will also create an output file with a modified name to simulate a processing step.
    POC so this is just a test to see if we can read the files in the stage-1-container.
    """

    try:
        stage_one_img_identifier_pipeline()
        return func.HttpResponse("Success", status_code=200, mimetype="text/plain")
    except Exception as e:
        print(f"Exception: {e}")
        return func.HttpResponse("Failed", status_code=500, mimetype="text/plain")


@app.route(route="generate-study-description", auth_level=func.AuthLevel.FUNCTION)
def generate_study_description(req: func.HttpRequest) -> func.HttpResponse:
    """Reads the database for the study and generates a study_description.json file in the metadata folder."""

    try:
        generate_study_description_pipeline()
        return func.HttpResponse("Success", status_code=200, mimetype="text/plain")
    except Exception as e:
        print(f"Exception: {e}")
        return func.HttpResponse("Failed", status_code=500, mimetype="text/plain")


@app.route(route="generate-dataset-description", auth_level=func.AuthLevel.FUNCTION)
def generate_dataset_description(req: func.HttpRequest) -> func.HttpResponse:
    """Reads the database for the dataset and generates a dataset_description.json file in the metadata folder."""

    try:
        generate_dataset_description_pipeline()
        return func.HttpResponse("Success", status_code=200, mimetype="text/plain")
    except Exception as e:
        print(f"Exception: {e}")
        return func.HttpResponse("Failed", status_code=500, mimetype="text/plain")


@app.route(route="generate-readme", auth_level=func.AuthLevel.FUNCTION)
def generate_readme(req: func.HttpRequest) -> func.HttpResponse:
    """Reads the database for the study and generates a readme.md file in the metadata folder."""

    try:
        generate_readme_pipeline()
        return func.HttpResponse("Success", status_code=200, mimetype="text/plain")
    except Exception as e:
        print(f"Exception: {e}")
        return func.HttpResponse("Failed", status_code=500, mimetype="text/plain")


@app.route(route="generate-license", auth_level=func.AuthLevel.FUNCTION)
def generate_license(req: func.HttpRequest) -> func.HttpResponse:
    """Reads the database for the study and generates a license.txt file in the metadata folder."""

    try:
        generate_license_pipeline()
        return func.HttpResponse("Success", status_code=200, mimetype="text/plain")
    except Exception as e:
        print(f"Exception: {e}")
        return func.HttpResponse("Failed", status_code=500, mimetype="text/plain")


@app.route(route="generate-changelog", auth_level=func.AuthLevel.FUNCTION)
def generate_changelog(req: func.HttpRequest) -> func.HttpResponse:
    """Reads the database for the study and generates a changelog.md file in the metadata folder."""
    try:
        generate_changelog_pipeline()
        return func.HttpResponse("Success", status_code=200, mimetype="text/plain")
    except Exception as e:
        print(f"Exception: {e}")
        return func.HttpResponse("Failed", status_code=500, mimetype="text/plain")


@app.route(route="generate-datatype-dictionary", auth_level=func.AuthLevel.FUNCTION)
def generate_datatype_dictionary(req: func.HttpRequest) -> func.HttpResponse:
    """
    Reads the database for the dataset folders and generates datatype_dictionary.yaml file
    in the metadata folder.
    """

    try:
        generate_datatype_dictionary_pipeline()
        return func.HttpResponse("Success", status_code=200, mimetype="text/plain")
    except Exception as e:
        print(f"Exception: {e}")
        return func.HttpResponse("Failed", status_code=500, mimetype="text/plain")


@app.route(route="generate-discovery-metadata", auth_level=func.AuthLevel.FUNCTION)
def generate_discovery_metadata(req: func.HttpRequest) -> func.HttpResponse:
    """Reads the database for the study and generates a discovery_metadata.json file in the metadata folder."""

    try:
        generate_discovery_metadata_pipeline()
        return func.HttpResponse(
            "Success", status_code=200, mimetype="application/json"
        )
    except Exception as e:
        print(f"Exception: {e}")
        return func.HttpResponse("Failed", status_code=500, mimetype="application/json")


@app.route(route="register-doi", auth_level=func.AuthLevel.FUNCTION)
def register_doi(req: func.HttpRequest) -> func.HttpResponse:
    """Registers a DOI for the study."""

    try:
        register_doi_pipeline()
        return func.HttpResponse("Success", status_code=200, mimetype="text/plain")
    except Exception as e:
        print(f"Exception: {e}")
        return func.HttpResponse("Failed", status_code=500, mimetype="text/plain")


@app.route(route="moving-folders", auth_level=func.AuthLevel.FUNCTION)
def moving_folders(req: func.HttpRequest) -> func.HttpResponse:
    """Moves the directories along with the files in the Azure Database."""
    return file_operations.file_operation(file_operations.move_directory, req)


@app.route(route="copying-folders", auth_level=func.AuthLevel.FUNCTION)
def copying_folders(req: func.HttpRequest) -> func.HttpResponse:
    """Copies the directories along with the files in the Azure Database."""
<<<<<<< HEAD
    return file_operations.file_operation(file_operations.copy_directory, req)


@app.route(route="listing-structure", auth_level=func.AuthLevel.FUNCTION)
def listing_folder_structure(req: func.HttpRequest) -> func.HttpResponse:
    """List the directories along with the files in the Azure Database."""
    try:
        file_operations.pipeline()
        file_operations.get_file_tree()
        # return func.HttpResponse("Success", status_code=200)
        return func.HttpResponse(
            json.dumps(file_operations.get_file_tree().to_dict()), status_code=200
        )
    except Exception as e:
        print(f"Exception: {e}")
        return func.HttpResponse("Internal Server Error", status_code=500)
=======
    return file_operations.file_operation(file_operations.copy_directory, req)
>>>>>>> 3510fe6c
<|MERGE_RESOLUTION|>--- conflicted
+++ resolved
@@ -1,13 +1,10 @@
 """Azure Function App for ETL pipeline."""
-<<<<<<< HEAD
 import json
-=======
-
->>>>>>> 3510fe6c
+
 import logging
-
 import azure.functions as func
 
+from utils import file_operations
 from publish_pipeline.generate_high_level_metadata.generate_changelog import (
     pipeline as generate_changelog_pipeline,
 )
@@ -194,7 +191,6 @@
 @app.route(route="copying-folders", auth_level=func.AuthLevel.FUNCTION)
 def copying_folders(req: func.HttpRequest) -> func.HttpResponse:
     """Copies the directories along with the files in the Azure Database."""
-<<<<<<< HEAD
     return file_operations.file_operation(file_operations.copy_directory, req)
 
 
@@ -210,7 +206,4 @@
         )
     except Exception as e:
         print(f"Exception: {e}")
-        return func.HttpResponse("Internal Server Error", status_code=500)
-=======
-    return file_operations.file_operation(file_operations.copy_directory, req)
->>>>>>> 3510fe6c
+        return func.HttpResponse("Internal Server Error", status_code=500)
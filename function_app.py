--- conflicted
+++ resolved
@@ -127,7 +127,6 @@
         return func.HttpResponse("Failed", status_code=500, mimetype="text/plain")
 
 
-<<<<<<< HEAD
 @app.route(route="generate-license", auth_level=func.AuthLevel.FUNCTION)
 def generate_license(req: func.HttpRequest) -> func.HttpResponse:
     """Reads the database for the study and generates a license.txt file in the metadata folder."""
@@ -142,9 +141,23 @@
 @app.route(route="generate-changelog", auth_level=func.AuthLevel.FUNCTION)
 def generate_changelog(req: func.HttpRequest) -> func.HttpResponse:
     """Reads the database for the study and generates a changelog.md file in the metadata folder."""
+    try:
+        generate_changelog_pipeline()
+        return func.HttpResponse("Success", status_code=200, mimetype="text/plain")
+    except Exception as e:
+        print(f"Exception: {e}")
+        return func.HttpResponse("Failed", status_code=500, mimetype="text/plain")
+
+
+@app.route(route="generate-datatype-dictionary", auth_level=func.AuthLevel.FUNCTION)
+def generate_datatype_dictionary(req: func.HttpRequest) -> func.HttpResponse:
+    """
+    Reads the database for the dataset folders and generates datatype_dictionary.yaml file
+    in the metadata folder.
+    """
 
     try:
-        generate_changelog_pipeline()
+        generate_datatype_dictionary_pipeline()
         return func.HttpResponse("Success", status_code=200, mimetype="text/plain")
     except Exception as e:
         print(f"Exception: {e}")
@@ -157,18 +170,6 @@
     try:
         generate_discovery_metadata_pipeline()
         return func.HttpResponse("Success", status_code=200, mimetype="application/json")
-=======
-@app.route(route="generate-datatype-dictionary", auth_level=func.AuthLevel.FUNCTION)
-def generate_datatype_dictionary(req: func.HttpRequest) -> func.HttpResponse:
-    """
-    Reads the database for the dataset folders and generates datatype_description.yaml file
-    in the metadata folder.
-    """
-
-    try:
-        generate_datatype_dictionary_pipeline()
-        return func.HttpResponse("Success", status_code=200, mimetype="text/plain")
->>>>>>> e089d964
     except Exception as e:
         print(f"Exception: {e}")
         return func.HttpResponse("Failed", status_code=500, mimetype="application/json")
--- conflicted
+++ resolved
@@ -43,7 +43,6 @@
 
     return func.HttpResponse("Success", status_code=200, mimetype="text/plain")
 
-<<<<<<< HEAD
 @app.route(route="envsensor_raw_processing", auth_level=func.AuthLevel.FUNCTION)
 def etl_envsensor_raw_data(req: func.HttpRequest) -> func.HttpResponse:
     """extracts files from site-specific envsensor directories, parses and archives them and then
@@ -66,7 +65,6 @@
         envsensor_raw_processing()
     except Exception as e:
         logging.info(f"exception: {e}")
-=======
 
 @app.route(
     route="preprocess-stage-one-files-n-test", auth_level=func.AuthLevel.FUNCTION
@@ -82,5 +80,4 @@
     except Exception as e:
         print(f"Exception: {e}")
 
-    return func.HttpResponse("Success", status_code=200, mimetype="text/plain")
->>>>>>> 6fe8adab
+    return func.HttpResponse("Success", status_code=200, mimetype="text/plain")
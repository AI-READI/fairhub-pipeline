"""Azure Function App for ETL pipeline."""

import logging
import azure.functions as func

from utils import file_operations
from publish_pipeline.generate_high_level_metadata.generate_changelog import (
    pipeline as generate_changelog_pipeline,
)
from publish_pipeline.generate_high_level_metadata.generate_dataset_description import (
    pipeline as generate_dataset_description_pipeline,
)
from publish_pipeline.generate_high_level_metadata.generate_datatype_dictionary import (
    pipeline as generate_datatype_dictionary_pipeline,
)
from publish_pipeline.generate_high_level_metadata.generate_discovery_metadata import (
    pipeline as generate_discovery_metadata_pipeline,
)
from publish_pipeline.generate_high_level_metadata.generate_license import (
    pipeline as generate_license_pipeline,
)
from publish_pipeline.generate_high_level_metadata.generate_readme import (
    pipeline as generate_readme_pipeline,
)
from publish_pipeline.generate_high_level_metadata.generate_study_description import (
    pipeline as generate_study_description_pipeline,
)
from publish_pipeline.register_doi.register_doi import pipeline as register_doi_pipeline
from stage_one.env_sensor_pipeline import pipeline as stage_one_env_sensor_pipeline
from stage_one.img_identifier_pipeline import (
    pipeline as stage_one_img_identifier_pipeline,
)

app = func.FunctionApp()

logging.debug("Function app created")


@app.route(route="hello", auth_level=func.AuthLevel.ANONYMOUS)
def hello(req: func.HttpRequest) -> func.HttpResponse:
    """Return a simple hello world."""
    return func.HttpResponse("Hello world!!")


@app.route(route="echo", auth_level=func.AuthLevel.ANONYMOUS)
def echo(req: func.HttpRequest) -> func.HttpResponse:
    """Echo the request body back as a response."""
    return func.HttpResponse(req.get_body(), status_code=200, mimetype="text/plain")


@app.route(route="preprocess-stage-one-env-files", auth_level=func.AuthLevel.FUNCTION)
def preprocess_stage_one_env(req: func.HttpRequest) -> func.HttpResponse:
    """Reads the data in the stage-1-container. Each file name is added to a log file in the logs folder for the study.
    Will also create an output file with a modified name to simulate a processing step.
    POC so this is just a test to see if we can read the files in the stage-1-container.
    """

    try:
        stage_one_env_sensor_pipeline()
        return func.HttpResponse("Success", status_code=200, mimetype="text/plain")
    except Exception as e:
        print(f"Exception: {e}")
        return func.HttpResponse("Failed", status_code=500, mimetype="text/plain")


@app.route(
    route="preprocess-stage-one-files-n-test", auth_level=func.AuthLevel.FUNCTION
)
def preprocess_stage_one_n_test(req: func.HttpRequest) -> func.HttpResponse:
    """Reads the data in the stage-1-container. Each file name is added to a log file in the logs folder for the study.
    Will also create an output file with a modified name to simulate a processing step.
    POC so this is just a test to see if we can read the files in the stage-1-container.
    """

    try:
        stage_one_img_identifier_pipeline()
        return func.HttpResponse("Success", status_code=200, mimetype="text/plain")
    except Exception as e:
        print(f"Exception: {e}")
        return func.HttpResponse("Failed", status_code=500, mimetype="text/plain")


@app.route(route="generate-study-description", auth_level=func.AuthLevel.FUNCTION)
def generate_study_description(req: func.HttpRequest) -> func.HttpResponse:
    """Reads the database for the study and generates a study_description.json file in the metadata folder."""

    try:
        generate_study_description_pipeline()
        return func.HttpResponse("Success", status_code=200, mimetype="text/plain")
    except Exception as e:
        print(f"Exception: {e}")
        return func.HttpResponse("Failed", status_code=500, mimetype="text/plain")


@app.route(route="generate-dataset-description", auth_level=func.AuthLevel.FUNCTION)
def generate_dataset_description(req: func.HttpRequest) -> func.HttpResponse:
    """Reads the database for the dataset and generates a dataset_description.json file in the metadata folder."""

    try:
        generate_dataset_description_pipeline()
        return func.HttpResponse("Success", status_code=200, mimetype="text/plain")
    except Exception as e:
        print(f"Exception: {e}")
        return func.HttpResponse("Failed", status_code=500, mimetype="text/plain")


@app.route(route="generate-readme", auth_level=func.AuthLevel.FUNCTION)
def generate_readme(req: func.HttpRequest) -> func.HttpResponse:
    """Reads the database for the study and generates a readme.md file in the metadata folder."""

    try:
        generate_readme_pipeline()
        return func.HttpResponse("Success", status_code=200, mimetype="text/plain")
    except Exception as e:
        print(f"Exception: {e}")
        return func.HttpResponse("Failed", status_code=500, mimetype="text/plain")


@app.route(route="generate-license", auth_level=func.AuthLevel.FUNCTION)
def generate_license(req: func.HttpRequest) -> func.HttpResponse:
    """Reads the database for the study and generates a license.txt file in the metadata folder."""

    try:
        generate_license_pipeline()
        return func.HttpResponse("Success", status_code=200, mimetype="text/plain")
    except Exception as e:
        print(f"Exception: {e}")
        return func.HttpResponse("Failed", status_code=500, mimetype="text/plain")


@app.route(route="generate-changelog", auth_level=func.AuthLevel.FUNCTION)
def generate_changelog(req: func.HttpRequest) -> func.HttpResponse:
    """Reads the database for the study and generates a changelog.md file in the metadata folder."""
    try:
        generate_changelog_pipeline()
        return func.HttpResponse("Success", status_code=200, mimetype="text/plain")
    except Exception as e:
        print(f"Exception: {e}")
        return func.HttpResponse("Failed", status_code=500, mimetype="text/plain")


@app.route(route="generate-datatype-dictionary", auth_level=func.AuthLevel.FUNCTION)
def generate_datatype_dictionary(req: func.HttpRequest) -> func.HttpResponse:
    """
    Reads the database for the dataset folders and generates datatype_dictionary.yaml file
    in the metadata folder.
    """

    try:
        generate_datatype_dictionary_pipeline()
        return func.HttpResponse("Success", status_code=200, mimetype="text/plain")
    except Exception as e:
        print(f"Exception: {e}")
        return func.HttpResponse("Failed", status_code=500, mimetype="text/plain")


@app.route(route="generate-discovery-metadata", auth_level=func.AuthLevel.FUNCTION)
def generate_discovery_metadata(req: func.HttpRequest) -> func.HttpResponse:
    """Reads the database for the study and generates a discovery_metadata.json file in the metadata folder."""

    try:
        generate_discovery_metadata_pipeline()
        return func.HttpResponse(
            "Success", status_code=200, mimetype="application/json"
        )
    except Exception as e:
        print(f"Exception: {e}")
        return func.HttpResponse("Failed", status_code=500, mimetype="application/json")


<<<<<<< HEAD
@app.route(route="register-doi", auth_level=func.AuthLevel.FUNCTION)
def register_doi(req: func.HttpRequest) -> func.HttpResponse:
    """Registers a DOI for the study."""

    try:
        register_doi_pipeline()
        return func.HttpResponse("Success", status_code=200, mimetype="text/plain")
    except Exception as e:
        print(f"Exception: {e}")
        return func.HttpResponse("Failed", status_code=500, mimetype="text/plain")
=======
@app.route(route="moving-folders", auth_level=func.AuthLevel.FUNCTION)
def moving_folders(req: func.HttpRequest) -> func.HttpResponse:
    """Moves the directories along with the files in the Azure Database."""
    return file_operations.file_operation(file_operations.move_directory, req)


@app.route(route="copying-folders", auth_level=func.AuthLevel.FUNCTION)
def copying_folders(req: func.HttpRequest) -> func.HttpResponse:
    """Copies the directories along with the files in the Azure Database."""
    return file_operations.file_operation(file_operations.copy_directory, req)

>>>>>>> 188f97b9
<|MERGE_RESOLUTION|>--- conflicted
+++ resolved
@@ -1,9 +1,9 @@
 """Azure Function App for ETL pipeline."""
 
 import logging
+
 import azure.functions as func
 
-from utils import file_operations
 from publish_pipeline.generate_high_level_metadata.generate_changelog import (
     pipeline as generate_changelog_pipeline,
 )
@@ -30,6 +30,7 @@
 from stage_one.img_identifier_pipeline import (
     pipeline as stage_one_img_identifier_pipeline,
 )
+from utils import file_operations
 
 app = func.FunctionApp()
 
@@ -168,7 +169,6 @@
         return func.HttpResponse("Failed", status_code=500, mimetype="application/json")
 
 
-<<<<<<< HEAD
 @app.route(route="register-doi", auth_level=func.AuthLevel.FUNCTION)
 def register_doi(req: func.HttpRequest) -> func.HttpResponse:
     """Registers a DOI for the study."""
@@ -179,7 +179,8 @@
     except Exception as e:
         print(f"Exception: {e}")
         return func.HttpResponse("Failed", status_code=500, mimetype="text/plain")
-=======
+
+
 @app.route(route="moving-folders", auth_level=func.AuthLevel.FUNCTION)
 def moving_folders(req: func.HttpRequest) -> func.HttpResponse:
     """Moves the directories along with the files in the Azure Database."""
@@ -189,6 +190,4 @@
 @app.route(route="copying-folders", auth_level=func.AuthLevel.FUNCTION)
 def copying_folders(req: func.HttpRequest) -> func.HttpResponse:
     """Copies the directories along with the files in the Azure Database."""
-    return file_operations.file_operation(file_operations.copy_directory, req)
-
->>>>>>> 188f97b9
+    return file_operations.file_operation(file_operations.copy_directory, req)